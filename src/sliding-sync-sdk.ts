--- conflicted
+++ resolved
@@ -289,11 +289,7 @@
                 logger.debug("initial flag not set but no stored room exists for room ", roomId, roomData);
                 return;
             }
-<<<<<<< HEAD
-            room = this.createRoom(roomId);
-=======
             room = _createAndReEmitRoom(this.client, roomId, this.opts);
->>>>>>> b265d795
         }
         this.processRoomData(this.client, room, roomData);
     }
@@ -602,10 +598,7 @@
                 // reason to stop incrementally tracking notifications and
                 // reset the timeline.
                 this.client.resetNotifTimelineSet();
-<<<<<<< HEAD
                 this.registerStateListeners(room);
-=======
->>>>>>> b265d795
             }
         } */
 
@@ -873,12 +866,8 @@
     return roomData;
 }
 
-<<<<<<< HEAD
-=======
 // Helper functions which set up JS SDK structs are below and are identical to the sync v2 counterparts,
 // just outside the class.
-
->>>>>>> b265d795
 function mapEvents(client: MatrixClient, roomId: string, events: object[], decrypt = true): MatrixEvent[] {
     const mapper = client.getEventMapper({ decrypt });
     return (events as Array<IStrippedState | IRoomEvent | IStateEvent | IMinimalEvent>).map(function(e) {
