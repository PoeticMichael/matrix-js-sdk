--- conflicted
+++ resolved
@@ -655,14 +655,9 @@
                 );
 
                 // TODO: handle errors
-<<<<<<< HEAD
                 await Promise.all(this.calls.map(call => call.pushLocalFeed(call.isSfu
                     ? this.localScreenshareFeed
-                    : this.localScreenshareFeed.clone(),
-=======
-                await Promise.all(this.calls.map(call => call.pushLocalFeed(
-                    this.localScreenshareFeed!.clone(),
->>>>>>> 1c901e31
+                    : this.localScreenshareFeed!.clone(),
                 )));
 
                 return true;
@@ -681,17 +676,12 @@
             await Promise.all(this.calls.map(call => {
                 if (call.localScreensharingFeed) call.removeLocalFeed(call.localScreensharingFeed);
             }));
-<<<<<<< HEAD
-            this.client.getMediaHandler().stopScreensharingStream(this.localScreenshareFeed.stream);
+            this.client.getMediaHandler().stopScreensharingStream(this.localScreenshareFeed!.stream);
             // We have to remove the feed manually as MatrixCall has its clone,
             // so it won't be removed automatically
             if (!this.sfu) {
-                this.removeScreenshareFeed(this.localScreenshareFeed);
-            }
-=======
-            this.client.getMediaHandler().stopScreensharingStream(this.localScreenshareFeed!.stream);
-            this.removeScreenshareFeed(this.localScreenshareFeed!);
->>>>>>> 1c901e31
+                this.removeScreenshareFeed(this.localScreenshareFeed!);
+            }
             this.localScreenshareFeed = undefined;
             this.localDesktopCapturerSourceId = undefined;
             this.emit(GroupCallEvent.LocalScreenshareStateChanged, false, undefined, undefined);
@@ -971,15 +961,6 @@
             );
         } catch (e) {
             logger.warn(`Failed to place call to ${member.userId}!`, e);
-<<<<<<< HEAD
-            this.emit(
-                GroupCallEvent.Error,
-                new GroupCallError(
-                    GroupCallErrorCode.PlaceCallFailed,
-                    `Failed to place call to ${member.userId}.`,
-                ),
-            );
-=======
             if (e instanceof CallError && e.code === GroupCallErrorCode.UnknownDevice) {
                 this.emit(GroupCallEvent.Error, e);
             } else {
@@ -991,7 +972,6 @@
                     ),
                 );
             }
->>>>>>> 1c901e31
             this.removeCall(newCall, CallErrorCode.SignallingFailed);
             return;
         }
@@ -1206,16 +1186,12 @@
         }
 
         if (state === CallState.Connected) {
-<<<<<<< HEAD
-            this.retryCallCounts.delete(getCallUserId(call));
+            this.retryCallCounts.delete(getCallUserId(call)!);
 
             // if we're calling an SFU, subscribe to its feeds
             if (call.isSfu) {
                 call.subscribeToSFU();
             }
-=======
-            this.retryCallCounts.delete(getCallUserId(call)!);
->>>>>>> 1c901e31
         }
     };
 
