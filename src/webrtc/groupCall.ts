import { TypedEventEmitter } from "../models/typed-event-emitter";
import { CallFeed, SPEAKING_THRESHOLD } from "./callFeed";
import { MatrixClient } from "../client";
import { CallErrorCode,
    CallEvent,
    CallEventHandlerMap,
    CallState,
    genCallID,
    MatrixCall,
    setTracksEnabled,
} from "./call";
import { RoomMember } from "../models/room-member";
import { Room } from "../models/room";
import { logger } from "../logger";
import { ReEmitter } from "../ReEmitter";
import { SDPStreamMetadataPurpose } from "./callEventTypes";
import { createNewMatrixCall } from "./call";
import { ISendEventResponse } from "../@types/requests";
import { MatrixEvent } from "../models/event";
import { EventType } from "../@types/event";
import { CallEventHandlerEvent } from "./callEventHandler";
import { GroupCallEventHandlerEvent } from "./groupCallEventHandler";
<<<<<<< HEAD
import { randomString } from "../randomstring";
=======
import { IScreensharingOpts } from "./mediaHandler";
>>>>>>> b711781f

export enum GroupCallIntent {
    Ring = "m.ring",
    Prompt = "m.prompt",
    Room = "m.room",
}

export enum GroupCallType {
    Video = "m.video",
    Voice = "m.voice",
}

export enum GroupCallTerminationReason {
    CallEnded = "call_ended",
}

export enum GroupCallEvent {
    GroupCallStateChanged = "group_call_state_changed",
    ActiveSpeakerChanged = "active_speaker_changed",
    CallsChanged = "calls_changed",
    UserMediaFeedsChanged = "user_media_feeds_changed",
    ScreenshareFeedsChanged = "screenshare_feeds_changed",
    LocalScreenshareStateChanged = "local_screenshare_state_changed",
    LocalMuteStateChanged = "local_mute_state_changed",
    ParticipantsChanged = "participants_changed",
    Error = "error",
}

export type GroupCallEventHandlerMap = {
    [GroupCallEvent.GroupCallStateChanged]: (newState: GroupCallState, oldState: GroupCallState) => void;
    [GroupCallEvent.ActiveSpeakerChanged]: (activeSpeaker: string) => void;
    [GroupCallEvent.CallsChanged]: (calls: MatrixCall[]) => void;
    [GroupCallEvent.UserMediaFeedsChanged]: (feeds: CallFeed[]) => void;
    [GroupCallEvent.ScreenshareFeedsChanged]: (feeds: CallFeed[]) => void;
    [GroupCallEvent.LocalScreenshareStateChanged]: (
        isScreensharing: boolean, feed: CallFeed, sourceId: string,
    ) => void;
    [GroupCallEvent.LocalMuteStateChanged]: (audioMuted: boolean, videoMuted: boolean) => void;
    [GroupCallEvent.ParticipantsChanged]: (participants: RoomMember[]) => void;
    [GroupCallEvent.Error]: (error: GroupCallError) => void;
};

export enum GroupCallErrorCode {
    NoUserMedia = "no_user_media",
    UnknownDevice = "unknown_device",
    PlaceCallFailed = "place_call_failed"
}

export class GroupCallError extends Error {
    code: string;

    constructor(code: GroupCallErrorCode, msg: string, err?: Error) {
        // Still don't think there's any way to have proper nested errors
        if (err) {
            super(msg + ": " + err);
        } else {
            super(msg);
        }

        this.code = code;
    }
}

export class GroupCallUnknownDeviceError extends GroupCallError {
    constructor(public userId: string) {
        super(GroupCallErrorCode.UnknownDevice, "No device found for " + userId);
    }
}

export class OtherUserSpeakingError extends Error {
    constructor() {
        super("Cannot unmute: another user is speaking");
    }
}

export interface IGroupCallDataChannelOptions {
    ordered: boolean;
    maxPacketLifeTime: number;
    maxRetransmits: number;
    protocol: string;
}

export interface IGroupCallMemberTrack {
    id: string;
    kind: string; // TODO: use an enum
    // label: string; // removing as too privacy invasive
    settings: MediaTrackSettings;
}

export interface IGroupCallMemberFeed {
    // id: string; // pc.getLocalStreams() is deprecated so we can't get a stream ID any more...
    purpose: SDPStreamMetadataPurpose;
    tracks: IGroupCallMemberTrack[];
}

export interface IGroupCallMemberDevice {
    "device_id": string;
    "session_id": string;
    "feeds": IGroupCallMemberFeed[];
}

export interface IGroupCallMemberCallState {
    "m.call_id": string;
    "m.foci"?: string[];
    "m.devices": IGroupCallMemberDevice[];
}

export interface IGroupCallMemberState {
    "m.calls": IGroupCallMemberCallState[];
}

<<<<<<< HEAD
export interface ISfuTrackDesc {
    "stream_id": string;
    "track_id": string;
}

export interface ISfuDataChannelMessage {
    "op": string;
    "id": string;
    "conf_id"?: string;
    "sdp"?: string;
    "message"?: string;
    "start"?: ISfuTrackDesc[];
    "stop"?: ISfuTrackDesc[];
=======
export interface IGroupCallRoomMemberState {
    "m.calls": IGroupCallRoomMemberCallState[];
    "m.expires_ts": number;
>>>>>>> b711781f
}

export enum GroupCallState {
    LocalCallFeedUninitialized = "local_call_feed_uninitialized",
    InitializingLocalCallFeed = "initializing_local_call_feed",
    LocalCallFeedInitialized = "local_call_feed_initialized",
    Entering = "entering",
    Entered = "entered",
    Ended = "ended",
}

interface ICallHandlers {
    onCallFeedsChanged: (feeds: CallFeed[]) => void;
    onCallStateChanged: (state: CallState, oldState: CallState) => void;
    onCallHangup: (call: MatrixCall) => void;
    onCallReplaced: (newCall: MatrixCall) => void;
}

const CALL_MEMBER_STATE_TIMEOUT = 1000 * 60 * 60; // 1 hour

const callMemberStateIsExpired = (event: MatrixEvent): boolean => {
    const now = Date.now();
    const content = event?.getContent<IGroupCallRoomMemberState>() ?? {};
    const expiresAt = typeof content["m.expires_ts"] === "number" ? content["m.expires_ts"] : -Infinity;
    return expiresAt <= now;
};

function getCallUserId(call: MatrixCall): string | null {
    return call.getOpponentMember()?.userId || call.invitee || null;
}

<<<<<<< HEAD
function defloat(json: Object): Object {
    for (const key of Object.keys(json)) {
        if (isFloat(json[key])) {
            json[key] = "" + json[key];
        }
    }
    return json;
}

function isFloat(value) {
    return (
        typeof value === 'number' &&
        !Number.isNaN(value) &&
        !Number.isInteger(value)
    );
}

interface IMediaBlock {
    mid?: string;
    trackDesc?: ISfuTrackDesc;
}

function getTrackDesc(sdp: string, mid: string): ISfuTrackDesc | undefined {
    // sdp mangling to grab the a=msid: line out of SDP for a given mid
    if (!sdp) return;

    const mediaByMids: Map<string, IMediaBlock> = new Map();
    let mediaBlock: IMediaBlock = {};
    let matches;
    for (const line of sdp.split(/\r?\n/)) {
        if (line.match(/^m=/)) {
            if (mediaBlock.mid !== undefined) {
                mediaByMids.set(mediaBlock.mid, mediaBlock);
            }
            mediaBlock = {};
        }
        matches = line.match(/^a=mid:(.*?)$/);
        if (matches) {
            mediaBlock.mid = matches[1];
        }
        matches = line.match(/^a=msid:(.*?) (.*?)$/);
        if (matches) {
            mediaBlock.trackDesc = {
                stream_id: matches[1],
                track_id: matches[2],
            };
        }
    }
    if (mediaBlock.mid) {
        mediaByMids.set(mediaBlock.mid, mediaBlock);
    }

    if (mediaByMids.get(mid)) {
        return mediaByMids.get(mid).trackDesc;
    } else {
        return;
    }
}

export class GroupCall extends TypedEventEmitter<GroupCallEvent, GroupCallEventHandlerMap> {
=======
export class GroupCall extends TypedEventEmitter<
    GroupCallEvent | CallEvent,
    GroupCallEventHandlerMap & CallEventHandlerMap
> {
>>>>>>> b711781f
    // Config
    public activeSpeakerInterval = 1000;
    public retryCallInterval = 5000;
    public participantTimeout = 1000 * 15;
    public pttMaxTransmitTime = 1000 * 20;

    public state = GroupCallState.LocalCallFeedUninitialized;
    public activeSpeaker?: string; // userId
    public localCallFeed?: CallFeed;
    public localScreenshareFeed?: CallFeed;
    public localDesktopCapturerSourceId?: string;
    public calls: MatrixCall[] = [];
    public participants: RoomMember[] = [];
    public userMediaFeeds: CallFeed[] = [];
    public screenshareFeeds: CallFeed[] = [];
    public groupCallId: string;

    private callHandlers: Map<string, ICallHandlers> = new Map();
    private activeSpeakerLoopTimeout?: ReturnType<typeof setTimeout>;
    private retryCallLoopTimeout?: ReturnType<typeof setTimeout>;
    private retryCallCounts: Map<string, number> = new Map();
    private reEmitter: ReEmitter;
    private transmitTimer: ReturnType<typeof setTimeout> | null = null;
    private memberStateExpirationTimers: Map<string, ReturnType<typeof setTimeout>> = new Map();
    private resendMemberStateTimer: ReturnType<typeof setTimeout> | null = null;

    constructor(
        private client: MatrixClient,
        public room: Room,
        public type: GroupCallType,
        public isPtt: boolean,
        public intent: GroupCallIntent,
        groupCallId?: string,
        private dataChannelsEnabled?: boolean,
        private dataChannelOptions?: IGroupCallDataChannelOptions,
    ) {
        super();
        this.reEmitter = new ReEmitter(this);
        this.groupCallId = groupCallId || genCallID();

<<<<<<< HEAD
        if (this.client.localSfu) {
            // we have to use DCs to talk to the SFU
            this.dataChannelsEnabled = true;
        }

        const roomState = this.room.currentState;
        const memberStateEvents = roomState.getStateEvents(EventType.GroupCallMemberPrefix);

        for (const stateEvent of memberStateEvents) {
=======
        for (const stateEvent of this.getMemberStateEvents()) {
>>>>>>> b711781f
            this.onMemberStateChanged(stateEvent);
        }
    }

    public async create() {
        this.client.groupCallEventHandler.groupCalls.set(this.room.roomId, this);

        await this.client.sendStateEvent(
            this.room.roomId,
            EventType.GroupCallPrefix,
            {
                "m.intent": this.intent,
                "m.type": this.type,
                "io.element.ptt": this.isPtt,
                // TODO: Specify datachannels
                "dataChannelsEnabled": this.dataChannelsEnabled,
                "dataChannelOptions": this.dataChannelOptions,
            },
            this.groupCallId,
        );

        return this;
    }

    private setState(newState: GroupCallState): void {
        const oldState = this.state;
        this.state = newState;
        this.emit(GroupCallEvent.GroupCallStateChanged, newState, oldState);
    }

    public getLocalFeeds(): CallFeed[] {
        const feeds = [];

        if (this.localCallFeed) feeds.push(this.localCallFeed);
        if (this.localScreenshareFeed) feeds.push(this.localScreenshareFeed);

        return feeds;
    }

    public hasLocalParticipant(): boolean {
        const userId = this.client.getUserId();
        return this.participants.some((member) => member.userId === userId);
    }

    public async initLocalCallFeed(): Promise<CallFeed> {
        logger.log(`groupCall ${this.groupCallId} initLocalCallFeed`);

        if (this.state !== GroupCallState.LocalCallFeedUninitialized) {
            throw new Error(`Cannot initialize local call feed in the "${this.state}" state.`);
        }

        this.setState(GroupCallState.InitializingLocalCallFeed);

        let stream: MediaStream;

        try {
            stream = await this.client.getMediaHandler().getUserMediaStream(true, this.type === GroupCallType.Video);
        } catch (error) {
            this.setState(GroupCallState.LocalCallFeedUninitialized);
            throw error;
        }

        // start muted on ptt calls
        if (this.isPtt) {
            setTracksEnabled(stream.getAudioTracks(), false);
        }

        const userId = this.client.getUserId();

        const callFeed = new CallFeed({
            client: this.client,
            roomId: this.room.roomId,
            userId,
            stream,
            purpose: SDPStreamMetadataPurpose.Usermedia,
            audioMuted: stream.getAudioTracks().length === 0 || this.isPtt,
            videoMuted: stream.getVideoTracks().length === 0,
        });

        this.localCallFeed = callFeed;
        this.addUserMediaFeed(callFeed);

        this.setState(GroupCallState.LocalCallFeedInitialized);

        return callFeed;
    }

    public async updateLocalUsermediaStream(stream: MediaStream) {
        if (this.localCallFeed) {
            const oldStream = this.localCallFeed.stream;
            this.localCallFeed.setNewStream(stream);
            const micShouldBeMuted = this.localCallFeed.isAudioMuted();
            const vidShouldBeMuted = this.localCallFeed.isVideoMuted();
            logger.log(`groupCall ${this.groupCallId} updateLocalUsermediaStream oldStream ${
                oldStream.id} newStream ${stream.id} micShouldBeMuted ${
                micShouldBeMuted} vidShouldBeMuted ${vidShouldBeMuted}`);
            setTracksEnabled(stream.getAudioTracks(), !micShouldBeMuted);
            setTracksEnabled(stream.getVideoTracks(), !vidShouldBeMuted);
            this.client.getMediaHandler().stopUserMediaStream(oldStream);
        }
    }

    public async enter() {
        if (!(this.state === GroupCallState.LocalCallFeedUninitialized ||
            this.state === GroupCallState.LocalCallFeedInitialized)) {
            throw new Error(`Cannot enter call in the "${this.state}" state`);
        }

        if (this.state === GroupCallState.LocalCallFeedUninitialized) {
            await this.initLocalCallFeed();
        }

        this.addParticipant(this.room.getMember(this.client.getUserId()));

        await this.sendMemberStateEvent();

        this.activeSpeaker = null;

        this.setState(GroupCallState.Entered);

        logger.log(`Entered group call ${this.groupCallId}`);

        this.client.on(CallEventHandlerEvent.Incoming, this.onIncomingCall);

        const calls = this.client.callEventHandler.calls.values();

        for (const call of calls) {
            this.onIncomingCall(call);
        }

        // Set up participants for the members currently in the room.
        // Other members will be picked up by the RoomState.members event.
        for (const stateEvent of this.getMemberStateEvents()) {
            this.onMemberStateChanged(stateEvent);
        }

        this.retryCallLoopTimeout = setTimeout(this.onRetryCallLoop, this.retryCallInterval);

        this.onActiveSpeakerLoop();
    }

    private dispose() {
        if (this.localCallFeed) {
            this.removeUserMediaFeed(this.localCallFeed);
            this.localCallFeed = null;
        }

        if (this.localScreenshareFeed) {
            this.client.getMediaHandler().stopScreensharingStream(this.localScreenshareFeed.stream);
            this.removeScreenshareFeed(this.localScreenshareFeed);
            this.localScreenshareFeed = undefined;
            this.localDesktopCapturerSourceId = undefined;
        }

        this.client.getMediaHandler().stopAllStreams();

        if (this.state !== GroupCallState.Entered) {
            return;
        }

        this.removeParticipant(this.room.getMember(this.client.getUserId()));

        this.removeMemberStateEvent();

        while (this.calls.length > 0) {
            this.removeCall(this.calls[this.calls.length - 1], CallErrorCode.UserHangup);
        }

        this.activeSpeaker = null;
        clearTimeout(this.activeSpeakerLoopTimeout);

        this.retryCallCounts.clear();
        clearTimeout(this.retryCallLoopTimeout);

        if (this.transmitTimer !== null) {
            clearTimeout(this.transmitTimer);
            this.transmitTimer = null;
        }

        this.client.removeListener(CallEventHandlerEvent.Incoming, this.onIncomingCall);
    }

    public leave() {
        if (this.transmitTimer !== null) {
            clearTimeout(this.transmitTimer);
            this.transmitTimer = null;
        }

        this.dispose();
        this.setState(GroupCallState.LocalCallFeedUninitialized);
    }

    public async terminate(emitStateEvent = true) {
        this.dispose();

        if (this.transmitTimer !== null) {
            clearTimeout(this.transmitTimer);
            this.transmitTimer = null;
        }

        this.participants = [];
        this.client.groupCallEventHandler.groupCalls.delete(this.room.roomId);

        if (emitStateEvent) {
            const existingStateEvent = this.room.currentState.getStateEvents(
                EventType.GroupCallPrefix, this.groupCallId,
            );

            await this.client.sendStateEvent(
                this.room.roomId,
                EventType.GroupCallPrefix,
                {
                    ...existingStateEvent.getContent(),
                    ["m.terminated"]: GroupCallTerminationReason.CallEnded,
                },
                this.groupCallId,
            );
        }

        this.client.emit(GroupCallEventHandlerEvent.Ended, this);
        this.setState(GroupCallState.Ended);
    }

    /**
     * Local Usermedia
     */

    public isLocalVideoMuted() {
        if (this.localCallFeed) {
            return this.localCallFeed.isVideoMuted();
        }

        return true;
    }

    public isMicrophoneMuted() {
        if (this.localCallFeed) {
            return this.localCallFeed.isAudioMuted();
        }

        return true;
    }

    /**
     * Sets the mute state of the local participants's microphone.
     * @param {boolean} muted Whether to mute the microphone
     * @returns {Promise<boolean>} Whether muting/unmuting was successful
     */
    public async setMicrophoneMuted(muted: boolean): Promise<boolean> {
        // hasAudioDevice can block indefinitely if the window has lost focus,
        // and it doesn't make much sense to keep a device from being muted, so
        // we always allow muted = true changes to go through
        if (!muted && !await this.client.getMediaHandler().hasAudioDevice()) {
            return false;
        }

        const sendUpdatesBefore = !muted && this.isPtt;

        // set a timer for the maximum transmit time on PTT calls
        if (this.isPtt) {
            // Set or clear the max transmit timer
            if (!muted && this.isMicrophoneMuted()) {
                this.transmitTimer = setTimeout(() => {
                    this.setMicrophoneMuted(true);
                }, this.pttMaxTransmitTime);
            } else if (muted && !this.isMicrophoneMuted()) {
                clearTimeout(this.transmitTimer);
                this.transmitTimer = null;
            }
        }

        for (const call of this.calls) {
            call.localUsermediaFeed.setAudioVideoMuted(muted, null);
        }

        if (sendUpdatesBefore) {
            try {
                await Promise.all(this.calls.map(c => c.sendMetadataUpdate()));
            } catch (e) {
                logger.info("Failed to send one or more metadata updates", e);
            }
        }

        if (this.localCallFeed) {
            logger.log(`groupCall ${this.groupCallId} setMicrophoneMuted stream ${
                this.localCallFeed.stream.id} muted ${muted}`);
            this.localCallFeed.setAudioVideoMuted(muted, null);
            // I don't believe its actually necessary to enable these tracks: they
            // are the one on the groupcall's own CallFeed and are cloned before being
            // given to any of the actual calls, so these tracks don't actually go
            // anywhere. Let's do it anyway to avoid confusion.
            setTracksEnabled(this.localCallFeed.stream.getAudioTracks(), !muted);
        }

        for (const call of this.calls) {
            setTracksEnabled(call.localUsermediaFeed.stream.getAudioTracks(), !muted);
        }

        if (!sendUpdatesBefore) {
            try {
                await Promise.all(this.calls.map(c => c.sendMetadataUpdate()));
            } catch (e) {
                logger.info("Failed to send one or more metadata updates", e);
            }
        }

        this.emit(GroupCallEvent.LocalMuteStateChanged, muted, this.isLocalVideoMuted());
        return true;
    }

    /**
     * Sets the mute state of the local participants's video.
     * @param {boolean} muted Whether to mute the video
     * @returns {Promise<boolean>} Whether muting/unmuting was successful
     */
    public async setLocalVideoMuted(muted: boolean): Promise<boolean> {
        // hasAudioDevice can block indefinitely if the window has lost focus,
        // and it doesn't make much sense to keep a device from being muted, so
        // we always allow muted = true changes to go through
        if (!muted && !await this.client.getMediaHandler().hasVideoDevice()) {
            return false;
        }

        if (this.localCallFeed) {
            logger.log(`groupCall ${this.groupCallId} setLocalVideoMuted stream ${
                this.localCallFeed.stream.id} muted ${muted}`);
            this.localCallFeed.setAudioVideoMuted(null, muted);
            setTracksEnabled(this.localCallFeed.stream.getVideoTracks(), !muted);
        }

        for (const call of this.calls) {
            call.setLocalVideoMuted(muted);
        }

        this.emit(GroupCallEvent.LocalMuteStateChanged, this.isMicrophoneMuted(), muted);
        return true;
    }

    public async setScreensharingEnabled(
        enabled: boolean, opts: IScreensharingOpts = {},
    ): Promise<boolean> {
        if (enabled === this.isScreensharing()) {
            return enabled;
        }

        if (enabled) {
            try {
                logger.log("Asking for screensharing permissions...");
                const stream = await this.client.getMediaHandler().getScreensharingStream(opts);

                for (const track of stream.getTracks()) {
                    const onTrackEnded = () => {
                        this.setScreensharingEnabled(false);
                        track.removeEventListener("ended", onTrackEnded);
                    };

                    track.addEventListener("ended", onTrackEnded);
                }

                logger.log("Screensharing permissions granted. Setting screensharing enabled on all calls");

                this.localDesktopCapturerSourceId = opts.desktopCapturerSourceId;
                this.localScreenshareFeed = new CallFeed({
                    client: this.client,
                    roomId: this.room.roomId,
                    userId: this.client.getUserId(),
                    stream,
                    purpose: SDPStreamMetadataPurpose.Screenshare,
                    audioMuted: false,
                    videoMuted: false,
                });
                this.addScreenshareFeed(this.localScreenshareFeed);

                this.emit(
                    GroupCallEvent.LocalScreenshareStateChanged,
                    true,
                    this.localScreenshareFeed,
                    this.localDesktopCapturerSourceId,
                );

                // TODO: handle errors
                await Promise.all(this.calls.map(call => call.pushLocalFeed(
                    this.localScreenshareFeed.clone(),
                )));

                await this.sendMemberStateEvent();

                return true;
            } catch (error) {
                logger.error("Enabling screensharing error", error);
                this.emit(GroupCallEvent.Error,
                    new GroupCallError(GroupCallErrorCode.NoUserMedia, "Failed to get screen-sharing stream: ", error),
                );
                return false;
            }
        } else {
            await Promise.all(this.calls.map(call => call.removeLocalFeed(call.localScreensharingFeed)));
            this.client.getMediaHandler().stopScreensharingStream(this.localScreenshareFeed.stream);
            this.removeScreenshareFeed(this.localScreenshareFeed);
            this.localScreenshareFeed = undefined;
            this.localDesktopCapturerSourceId = undefined;
            await this.sendMemberStateEvent();
            this.emit(GroupCallEvent.LocalScreenshareStateChanged, false, undefined, undefined);
            return false;
        }
    }

    public isScreensharing(): boolean {
        return !!this.localScreenshareFeed;
    }

    /**
     * Call Setup
     *
     * There are two different paths for calls to be created:
     * 1. Incoming calls triggered by the Call.incoming event.
     * 2. Outgoing calls to the initial members of a room or new members
     *    as they are observed by the RoomState.members event.
     */

    private onIncomingCall = (newCall: MatrixCall) => {
        // The incoming calls may be for another room, which we will ignore.
        if (newCall.roomId !== this.room.roomId) {
            return;
        }

        if (newCall.state !== CallState.Ringing) {
            logger.warn("Incoming call no longer in ringing state. Ignoring.");
            return;
        }

        if (!newCall.groupCallId || newCall.groupCallId !== this.groupCallId) {
            logger.log(`Incoming call with groupCallId ${
                newCall.groupCallId} ignored because it doesn't match the current group call`);
            newCall.reject();
            return;
        }

        const opponentMemberId = newCall.getOpponentMember().userId;
        const existingCall = this.getCallByUserId(opponentMemberId);

        if (existingCall && existingCall.callId === newCall.callId) {
            return;
        }

        logger.log(`GroupCall: incoming call from: ${opponentMemberId}`);

        // we are handlng this call as a PTT call, so enable PTT semantics
        newCall.isPtt = this.isPtt;

        // Check if the user calling has an existing call and use this call instead.
        if (existingCall) {
            this.replaceCall(existingCall, newCall);
        } else {
            this.addCall(newCall);
        }

        newCall.answerWithCallFeeds(this.getLocalFeeds().map((feed) => feed.clone()));
    };

    /**
     * Room Member State
     */

    private getMemberStateEvents(): MatrixEvent[];
    private getMemberStateEvents(userId: string): MatrixEvent | null;
    private getMemberStateEvents(userId?: string): MatrixEvent[] | MatrixEvent | null {
        if (userId != null) {
            const event = this.room.currentState.getStateEvents(EventType.GroupCallMemberPrefix, userId);
            return callMemberStateIsExpired(event) ? null : event;
        } else {
            return this.room.currentState.getStateEvents(EventType.GroupCallMemberPrefix)
                .filter(event => !callMemberStateIsExpired(event));
        }
    }

<<<<<<< HEAD
        let feeds;
        if (this.client.localSfu) {
            if (this.calls.length == 0) {
                logger.warn("Can't publish accurate m.call.member event as SFU call not set up yet");
                // placeholder feed content
                feeds = this.getLocalFeeds().map((feed) => ({
                    "purpose": feed.purpose,
                }));
            } else {
                feeds = this.getLocalFeeds().map((feed) => ({
                    "purpose": SDPStreamMetadataPurpose.Usermedia, // FIXME - track

                    // we have to advertise the actual tracks we're sending to the SFU from the PC
                    // we can't use the feeds' mediaStream IDs, as they are local rather than the copy
                    // sent over WebRTC
                    //
                    // TODO: correctly track which rtpSenders are associated with which feed
                    // rather than assuming that all our senders are from this feed.
                    "tracks": this.calls[0].peerConn.getTransceivers().map(transceiver => ({
                        "id": getTrackDesc(this.calls[0].peerConn.localDescription?.sdp, transceiver.mid)?.track_id,
                        "kind": transceiver.sender.track.kind,
                        "settings": defloat(transceiver.sender.track.getSettings()),
                    })),
                }));
                logger.warn("calculated SFU feeds as", feeds);
            }
        } else {
            feeds = this.getLocalFeeds().map((feed) => ({
                "purpose": feed.purpose,
                // don't bother publishing feed details
                // if we're not using an SFU, given each
                // call will have a different ID.
            }));
        }

        return this.updateMemberCallState({
=======
    private async sendMemberStateEvent(): Promise<ISendEventResponse> {
        const send = () => this.updateMemberCallState({
>>>>>>> b711781f
            "m.call_id": this.groupCallId,
            "m.devices": [
                {
                    "device_id": this.client.getDeviceId(),
                    "session_id": this.client.getSessionId(),
                    "feeds": feeds,
                    // TODO: Add data channels
                },
            ],
            // TODO "m.foci"
        });

        const res = await send();

        // Resend the state event every so often so it doesn't become stale
        this.resendMemberStateTimer = setInterval(async () => {
            logger.log("Resending call member state");
            await send();
        }, CALL_MEMBER_STATE_TIMEOUT * 3 / 4);

        return res;
    }

    private async removeMemberStateEvent(): Promise<ISendEventResponse> {
        clearInterval(this.resendMemberStateTimer);
        this.resendMemberStateTimer = null;
        return await this.updateMemberCallState(undefined);
    }

    private async updateMemberCallState(memberCallState?: IGroupCallMemberCallState): Promise<ISendEventResponse> {
        const localUserId = this.client.getUserId();

<<<<<<< HEAD
        const currentStateEvent = this.room.currentState.getStateEvents(EventType.GroupCallMemberPrefix, localUserId);
        const memberStateEvent = currentStateEvent?.getContent<IGroupCallMemberState>();
=======
        const memberState = this.getMemberStateEvents(localUserId)?.getContent<IGroupCallRoomMemberState>();
>>>>>>> b711781f

        let calls: IGroupCallMemberCallState[] = [];

        // Sanitize existing member state event
        if (memberState && Array.isArray(memberState["m.calls"])) {
            calls = memberState["m.calls"].filter((call) => !!call);
        }

        const existingCallIndex = calls.findIndex((call) => call && call["m.call_id"] === this.groupCallId);

        if (existingCallIndex !== -1) {
            if (memberCallState) {
                calls.splice(existingCallIndex, 1, memberCallState);
            } else {
                calls.splice(existingCallIndex, 1);
            }
        } else if (memberCallState) {
            calls.push(memberCallState);
        }

        const content = {
            "m.calls": calls,
            "m.expires_ts": Date.now() + CALL_MEMBER_STATE_TIMEOUT,
        };

        return this.client.sendStateEvent(this.room.roomId, EventType.GroupCallMemberPrefix, content, localUserId);
    }

    public onMemberStateChanged = async (event: MatrixEvent) => {
        // The member events may be received for another room, which we will ignore.
        if (event.getRoomId() !== this.room.roomId) return;

        const member = this.room.getMember(event.getStateKey());
        if (!member) return;

<<<<<<< HEAD
        if (!member) {
            return;
        }

        let callsState = event.getContent<IGroupCallMemberState>()["m.calls"];
=======
        const ignore = () => {
            this.removeParticipant(member);
            clearTimeout(this.memberStateExpirationTimers.get(member.userId));
            this.memberStateExpirationTimers.delete(member.userId);
        };
>>>>>>> b711781f

        const content = event.getContent<IGroupCallRoomMemberState>();
        const callsState = !callMemberStateIsExpired(event) && Array.isArray(content["m.calls"])
            ? content["m.calls"].filter((call) => call)
            : []; // Ignore expired device data

        if (callsState.length === 0) {
            logger.log(`Ignoring member state from ${member.userId} member not in any calls.`);
            ignore();
            return;
        }

        // Currently we only support a single call per room. So grab the first call.
        const callState = callsState[0];
        const callId = callState["m.call_id"];

        if (!callId) {
            logger.warn(`Room member ${member.userId} does not have a valid m.call_id set. Ignoring.`);
            ignore();
            return;
        }

        if (callId !== this.groupCallId) {
            logger.warn(`Call id ${callId} does not match group call id ${this.groupCallId}, ignoring.`);
            ignore();
            return;
        }

        this.addParticipant(member);

<<<<<<< HEAD
        // Don't process your own member. 😱
=======
        clearTimeout(this.memberStateExpirationTimers.get(member.userId));
        this.memberStateExpirationTimers.set(member.userId, setTimeout(() => {
            logger.warn(`Call member state for ${member.userId} has expired`);
            this.removeParticipant(member);
        }, content["m.expires_ts"] - Date.now()));

        // Don't process your own member.
>>>>>>> b711781f
        const localUserId = this.client.getUserId();

        if (member.userId === localUserId) {
            return;
        }

        if (this.state !== GroupCallState.Entered) {
            return;
        }

        let opponentDevice: IGroupCallMemberDevice;
        let peerUserId: string;
        let existingCall: MatrixCall;

        if (!this.client.localSfu) {
            // Only initiate a call with a user who has a userId that is lexicographically
            // less than your own. Otherwise, that user will call you.
            if (member.userId < localUserId) {
                logger.log(`Waiting for ${member.userId} to send call invite.`);
                return;
            }

            opponentDevice = this.getDeviceForMember(member.userId);

<<<<<<< HEAD
            if (!opponentDevice) {
                logger.warn(`No opponent device found for ${member.userId}, ignoring.`);
                this.emit(
                    GroupCallEvent.Error,
                    new GroupCallError(
                        GroupCallErrorCode.UnknownDevice,
                        `Outgoing Call: No opponent device found for ${member.userId}, ignoring.`,
                    ),
                );
                return;
            }

            peerUserId = member.userId;
            existingCall = this.getCallByUserId(peerUserId);

            // if we already have an existing call to the same session on the other side, then
            // use it - it must have already called us first.
            if (
                existingCall &&
                existingCall.getOpponentSessionId() === opponentDevice.session_id
            ) {
                return;
            }
        } else {
            peerUserId = this.client.localSfu;
            opponentDevice = {
                "device_id": this.client.localSfuDeviceId,
                // XXX: the SFU might need to specify a session_id so that if it restarts and
                // starts sending invites to us, we know that it's forgotten
                // who we were?  But then we need a way to communicate the session_id to the
                // clients, which is tough if the SFU is not in the right room.
                "session_id": "sfu",
                "feeds": [],
            };
            existingCall = this.getCallByUserId(peerUserId);
        }

        if (!this.client.localSfu ||
            (this.client.localSfu && !existingCall)) {
            const newCall = createNewMatrixCall(
                this.client,
                this.room.roomId,
                {
                    invitee: peerUserId,
                    opponentDeviceId: opponentDevice.device_id,
                    opponentSessionId: opponentDevice.session_id,
                    groupCallId: this.groupCallId,
                },
=======
        if (!opponentDevice) {
            logger.warn(`No opponent device found for ${member.userId}, ignoring.`);
            this.emit(
                GroupCallEvent.Error,
                new GroupCallUnknownDeviceError(member.userId),
>>>>>>> b711781f
            );

            newCall.isPtt = true;

            const requestScreenshareFeed = opponentDevice.feeds.some(
                (feed) => feed.purpose === SDPStreamMetadataPurpose.Screenshare);

            try {
                // Safari can't send a MediaStream to multiple sources, so clone it
                await newCall.placeCallWithCallFeeds(
                    this.getLocalFeeds().map(feed => feed.clone()),
                    requestScreenshareFeed,
                );
            } catch (e) {
                logger.warn(`Failed to place call to ${member.userId}!`, e);
                this.emit(
                    GroupCallEvent.Error,
                    new GroupCallError(
                        GroupCallErrorCode.PlaceCallFailed,
                        `Failed to place call to ${member.userId}.`,
                    ),
                );
                return;
            }

            if (this.dataChannelsEnabled) {
                newCall.createDataChannel("datachannel", this.dataChannelOptions);
            }

            if (existingCall) {
                this.replaceCall(existingCall, newCall, CallErrorCode.NewSession);
            } else {
                this.addCall(newCall);
            }

            if (this.client.localSfu) {
                // TODO: play nice with application layer DC listeners
                newCall.dataChannel.onmessage = this.onDataChannelMessage.bind(this, newCall);
            }
        }

        if (this.client.localSfu && existingCall) {
            // subscribe if we already had an existing call (otherwise
            // we'll subscribe on the new call being set up)
            const remoteDevice = this.getDeviceForMember(member.userId);
            // TODO: only subscribe to the streams you care about
            this.subscribeStream(existingCall, member.userId, remoteDevice);
        }
    };

<<<<<<< HEAD
    private async subscribeStream(call: MatrixCall, userId: string, device: IGroupCallMemberDevice) {
        // Asks the SFU to subscribe to the tracks originating from a given device.

        const streams: ISfuTrackDesc[] = [];
        for (const feed of device.feeds) {
            if (!feed.tracks) {
                logger.warn(`missing feeds for ${userId}`);
            } else {
                for (const track of feed.tracks) {
                    streams.push({
                        "stream_id": "unknown",
                        "track_id": track.id,
                    });
                }
            }
        }
=======
        newCall.isPtt = this.isPtt;
>>>>>>> b711781f

        if (streams.length == 0) {
            logger.warn("Failed to find any streams to subscribe to");
            return;
        } else {
            logger.info("Subscribing to ", streams, userId);
        }

        if (call.dataChannel.readyState === 'connecting') {
            const p: Promise<void> = new Promise(resolve => {});
            call.dataChannel.onopen = () => {
                Promise.resolve(p);
            };
            await p;
        }
        if (call.dataChannel.readyState !== 'open') {
            logger.warn("Can't sent to DC in state", call.dataChannel.readyState);
        }

        // we have to create a new offer first so we can answer it
        const offer = await call.peerConn.createOffer();
        call.peerConn.setLocalDescription(offer);

        // FIXME: play nice with application-layer use of the DC
        //
        // TODO: rather than gutwrenching into our MatrixCall's peerConnection,
        // should this be handled inside MatrixCall instead?
        //
        // FIXME: RPC reliability over DC
        const msg: ISfuDataChannelMessage = {
            "op": "select",
            "conf_id": this.groupCallId,
            "id": Date.now() + randomString(5),
            "start": streams,
            "sdp": call.peerConn.localDescription.sdp,
        };

        call.dataChannel.send(JSON.stringify(msg));
    }

    private async onDataChannelMessage(call: MatrixCall, event: MessageEvent) {
        // FIXME: this feels like it should be on MatrixCall rather than gutwrenching
        let json: ISfuDataChannelMessage;
        try {
<<<<<<< HEAD
            json = JSON.parse(event.data);
        } catch (e) {
            logger.warn("Ignoring non-JSON DC event");
=======
            await newCall.placeCallWithCallFeeds(
                this.getLocalFeeds().map(feed => feed.clone()),
                requestScreenshareFeed,
            );
        } catch (e) {
            logger.warn(`Failed to place call to ${member.userId}!`, e);
            if (e.code === GroupCallErrorCode.UnknownDevice) {
                this.emit(GroupCallEvent.Error, e);
            } else {
                this.emit(
                    GroupCallEvent.Error,
                    new GroupCallError(
                        GroupCallErrorCode.PlaceCallFailed,
                        `Failed to place call to ${member.userId}.`,
                    ),
                );
            }
>>>>>>> b711781f
            return;
        }

        if (!json.op) {
            logger.warn("Ignoring unrecognised DC event");
            return;
        }

        if (json.op !== "answer") {
            logger.warn("Ignoring unrecognised DC event op ", json.op);
            return;
        }

<<<<<<< HEAD
        try {
            await call.peerConn.setRemoteDescription({
                "type": "answer",
                "sdp": json.sdp,
            });
        } catch (e) {
            logger.debug(`Call ${call.callId} Failed to set remote description`, e);
            // fixme: terminate is private
            //call.terminate(CallParty.Local, CallErrorCode.SetRemoteDescription, false);
            return;
        }
    }

    public getDeviceForMember(userId: string): IGroupCallMemberDevice {
        const memberStateEvent = this.room.currentState.getStateEvents(EventType.GroupCallMemberPrefix, userId);
=======
    public getDeviceForMember(userId: string): IGroupCallRoomMemberDevice {
        const memberStateEvent = this.getMemberStateEvents(userId);
>>>>>>> b711781f

        if (!memberStateEvent) {
            return undefined;
        }

        const memberState = memberStateEvent.getContent<IGroupCallMemberState>();
        const memberGroupCallState = memberState["m.calls"]?.find(
            (call) => call && call["m.call_id"] === this.groupCallId);

        if (!memberGroupCallState) {
            return undefined;
        }

        const memberDevices = memberGroupCallState["m.devices"];

        if (!memberDevices || memberDevices.length === 0) {
            return undefined;
        }

        // NOTE: For now we only support one device so we use the device id in the first source.
        return memberDevices[0];
    }

    private onRetryCallLoop = () => {
        for (const event of this.getMemberStateEvents()) {
            const memberId = event.getStateKey();
            const existingCall = this.calls.find((call) => getCallUserId(call) === memberId);
            const retryCallCount = this.retryCallCounts.get(memberId) || 0;

            if (!existingCall && retryCallCount < 3) {
                this.retryCallCounts.set(memberId, retryCallCount + 1);
                this.onMemberStateChanged(event);
            }
        }

        this.retryCallLoopTimeout = setTimeout(this.onRetryCallLoop, this.retryCallInterval);
    };

    /**
     * Call Event Handlers
     */

    public getCallByUserId(userId: string): MatrixCall {
        return this.calls.find((call) => getCallUserId(call) === userId);
    }

    private addCall(call: MatrixCall) {
        this.calls.push(call);
        this.initCall(call);
        this.emit(GroupCallEvent.CallsChanged, this.calls);
    }

    private replaceCall(existingCall: MatrixCall, replacementCall: MatrixCall, hangupReason = CallErrorCode.Replaced) {
        const existingCallIndex = this.calls.indexOf(existingCall);

        if (existingCallIndex === -1) {
            throw new Error("Couldn't find call to replace");
        }

        this.calls.splice(existingCallIndex, 1, replacementCall);

        this.disposeCall(existingCall, hangupReason);
        this.initCall(replacementCall);

        this.emit(GroupCallEvent.CallsChanged, this.calls);
    }

    private removeCall(call: MatrixCall, hangupReason: CallErrorCode) {
        this.disposeCall(call, hangupReason);

        const callIndex = this.calls.indexOf(call);

        if (callIndex === -1) {
            throw new Error("Couldn't find call to remove");
        }

        this.calls.splice(callIndex, 1);

        this.emit(GroupCallEvent.CallsChanged, this.calls);
    }

    private initCall(call: MatrixCall) {
        const opponentMemberId = getCallUserId(call);

        if (!opponentMemberId) {
            throw new Error("Cannot init call without user id");
        }

        const onCallFeedsChanged = () => this.onCallFeedsChanged(call);
        const onCallStateChanged =
            (state: CallState, oldState: CallState) => this.onCallStateChanged(call, state, oldState);
        const onCallHangup = this.onCallHangup;
        const onCallReplaced = (newCall: MatrixCall) => this.replaceCall(call, newCall);

        this.callHandlers.set(opponentMemberId, {
            onCallFeedsChanged,
            onCallStateChanged,
            onCallHangup,
            onCallReplaced,
        });

        call.on(CallEvent.FeedsChanged, onCallFeedsChanged);
        call.on(CallEvent.State, onCallStateChanged);
        call.on(CallEvent.Hangup, onCallHangup);
        call.on(CallEvent.Replaced, onCallReplaced);

        this.reEmitter.reEmit(call, Object.values(CallEvent));

        onCallFeedsChanged();
    }

    private disposeCall(call: MatrixCall, hangupReason: CallErrorCode) {
        const opponentMemberId = getCallUserId(call);

        if (!opponentMemberId) {
            throw new Error("Cannot dispose call without user id");
        }

        const {
            onCallFeedsChanged,
            onCallStateChanged,
            onCallHangup,
            onCallReplaced,
        } = this.callHandlers.get(opponentMemberId);

        call.removeListener(CallEvent.FeedsChanged, onCallFeedsChanged);
        call.removeListener(CallEvent.State, onCallStateChanged);
        call.removeListener(CallEvent.Hangup, onCallHangup);
        call.removeListener(CallEvent.Replaced, onCallReplaced);

        this.callHandlers.delete(opponentMemberId);

        if (call.hangupReason === CallErrorCode.Replaced) {
            return;
        }

        if (call.state !== CallState.Ended) {
            call.hangup(hangupReason, false);
        }

        const usermediaFeed = this.getUserMediaFeedByUserId(opponentMemberId);

        if (usermediaFeed) {
            this.removeUserMediaFeed(usermediaFeed);
        }

        const screenshareFeed = this.getScreenshareFeedByUserId(opponentMemberId);

        if (screenshareFeed) {
            this.removeScreenshareFeed(screenshareFeed);
        }
    }

    private onCallFeedsChanged = (call: MatrixCall) => {
        const opponentMemberId = getCallUserId(call);

        if (!opponentMemberId) {
            throw new Error("Cannot change call feeds without user id");
        }

        const currentUserMediaFeed = this.getUserMediaFeedByUserId(opponentMemberId);
        const remoteUsermediaFeed = call.remoteUsermediaFeed;
        const remoteFeedChanged = remoteUsermediaFeed !== currentUserMediaFeed;

        if (remoteFeedChanged) {
            if (!currentUserMediaFeed && remoteUsermediaFeed) {
                this.addUserMediaFeed(remoteUsermediaFeed);
            } else if (currentUserMediaFeed && remoteUsermediaFeed) {
                this.replaceUserMediaFeed(currentUserMediaFeed, remoteUsermediaFeed);
            } else if (currentUserMediaFeed && !remoteUsermediaFeed) {
                this.removeUserMediaFeed(currentUserMediaFeed);
            }
        }

        const currentScreenshareFeed = this.getScreenshareFeedByUserId(opponentMemberId);
        const remoteScreensharingFeed = call.remoteScreensharingFeed;
        const remoteScreenshareFeedChanged = remoteScreensharingFeed !== currentScreenshareFeed;

        if (remoteScreenshareFeedChanged) {
            if (!currentScreenshareFeed && remoteScreensharingFeed) {
                this.addScreenshareFeed(remoteScreensharingFeed);
            } else if (currentScreenshareFeed && remoteScreensharingFeed) {
                this.replaceScreenshareFeed(currentScreenshareFeed, remoteScreensharingFeed);
            } else if (currentScreenshareFeed && !remoteScreensharingFeed) {
                this.removeScreenshareFeed(currentScreenshareFeed);
            }
        }
    };

    private onCallStateChanged = (call: MatrixCall, state: CallState, _oldState: CallState) => {
        const audioMuted = this.localCallFeed.isAudioMuted();

        if (
            call.localUsermediaStream &&
            call.isMicrophoneMuted() !== audioMuted
        ) {
            call.setMicrophoneMuted(audioMuted);
        }

        const videoMuted = this.localCallFeed.isVideoMuted();

        if (
            call.localUsermediaStream &&
            call.isLocalVideoMuted() !== videoMuted
        ) {
            call.setLocalVideoMuted(videoMuted);
        }

        if (state === CallState.Connected) {
            this.retryCallCounts.delete(getCallUserId(call));

            if (this.client.localSfu) {
                // now we know what our feed IDs are, we can publish them
                // so others can subscribe to us...
                this.sendMemberStateEvent();

                // if we're calling an SFU, subscribe to its feeds
                const memberStateEvents = this.room.currentState.getStateEvents(EventType.GroupCallMemberPrefix);
                const localUserId = this.client.getUserId();
                for (const stateEvent of memberStateEvents) {
                    const userId = stateEvent.getStateKey();
                    // don't try to subscribe to our own feed(!)
                    if (userId === localUserId) continue;
                    const device = this.getDeviceForMember(userId);
                    this.subscribeStream(call, userId, device);
                }
            }
        }
    };

    private onCallHangup = (call: MatrixCall) => {
        if (call.hangupReason === CallErrorCode.Replaced) {
            return;
        }

        this.removeCall(call, call.hangupReason as CallErrorCode);
    };

    /**
     * UserMedia CallFeed Event Handlers
     */

    public getUserMediaFeedByUserId(userId: string) {
        return this.userMediaFeeds.find((feed) => feed.userId === userId);
    }

    private addUserMediaFeed(callFeed: CallFeed) {
        this.userMediaFeeds.push(callFeed);
        callFeed.measureVolumeActivity(true);
        this.emit(GroupCallEvent.UserMediaFeedsChanged, this.userMediaFeeds);
    }

    private replaceUserMediaFeed(existingFeed: CallFeed, replacementFeed: CallFeed) {
        const feedIndex = this.userMediaFeeds.findIndex((feed) => feed.userId === existingFeed.userId);

        if (feedIndex === -1) {
            throw new Error("Couldn't find user media feed to replace");
        }

        this.userMediaFeeds.splice(feedIndex, 1, replacementFeed);

        existingFeed.dispose();
        replacementFeed.measureVolumeActivity(true);
        this.emit(GroupCallEvent.UserMediaFeedsChanged, this.userMediaFeeds);
    }

    private removeUserMediaFeed(callFeed: CallFeed) {
        const feedIndex = this.userMediaFeeds.findIndex((feed) => feed.userId === callFeed.userId);

        if (feedIndex === -1) {
            throw new Error("Couldn't find user media feed to remove");
        }

        this.userMediaFeeds.splice(feedIndex, 1);

        callFeed.dispose();
        this.emit(GroupCallEvent.UserMediaFeedsChanged, this.userMediaFeeds);

        if (
            this.activeSpeaker === callFeed.userId &&
            this.userMediaFeeds.length > 0
        ) {
            this.activeSpeaker = this.userMediaFeeds[0].userId;
            this.emit(GroupCallEvent.ActiveSpeakerChanged, this.activeSpeaker);
        }
    }

    private onActiveSpeakerLoop = () => {
        let topAvg: number;
        let nextActiveSpeaker: string;

        for (const callFeed of this.userMediaFeeds) {
            if (callFeed.userId === this.client.getUserId() && this.userMediaFeeds.length > 1) {
                continue;
            }

            let total = 0;

            for (let i = 0; i < callFeed.speakingVolumeSamples.length; i++) {
                const volume = callFeed.speakingVolumeSamples[i];
                total += Math.max(volume, SPEAKING_THRESHOLD);
            }

            const avg = total / callFeed.speakingVolumeSamples.length;

            if (!topAvg || avg > topAvg) {
                topAvg = avg;
                nextActiveSpeaker = callFeed.userId;
            }
        }

        if (nextActiveSpeaker && this.activeSpeaker !== nextActiveSpeaker && topAvg > SPEAKING_THRESHOLD) {
            this.activeSpeaker = nextActiveSpeaker;
            this.emit(GroupCallEvent.ActiveSpeakerChanged, this.activeSpeaker);
        }

        this.activeSpeakerLoopTimeout = setTimeout(
            this.onActiveSpeakerLoop,
            this.activeSpeakerInterval,
        );
    };

    /**
     * Screenshare Call Feed Event Handlers
     */

    public getScreenshareFeedByUserId(userId: string) {
        return this.screenshareFeeds.find((feed) => feed.userId === userId);
    }

    private addScreenshareFeed(callFeed: CallFeed) {
        this.screenshareFeeds.push(callFeed);
        this.emit(GroupCallEvent.ScreenshareFeedsChanged, this.screenshareFeeds);
    }

    private replaceScreenshareFeed(existingFeed: CallFeed, replacementFeed: CallFeed) {
        const feedIndex = this.screenshareFeeds.findIndex((feed) => feed.userId === existingFeed.userId);

        if (feedIndex === -1) {
            throw new Error("Couldn't find screenshare feed to replace");
        }

        this.screenshareFeeds.splice(feedIndex, 1, replacementFeed);

        existingFeed.dispose();
        this.emit(GroupCallEvent.ScreenshareFeedsChanged, this.screenshareFeeds);
    }

    private removeScreenshareFeed(callFeed: CallFeed) {
        const feedIndex = this.screenshareFeeds.findIndex((feed) => feed.userId === callFeed.userId);

        if (feedIndex === -1) {
            throw new Error("Couldn't find screenshare feed to remove");
        }

        this.screenshareFeeds.splice(feedIndex, 1);

        callFeed.dispose();
        this.emit(GroupCallEvent.ScreenshareFeedsChanged, this.screenshareFeeds);
    }

    /**
     * Participant Management
     */

    private addParticipant(member: RoomMember) {
        if (this.participants.find((m) => m.userId === member.userId)) {
            return;
        }

        this.participants.push(member);

        this.emit(GroupCallEvent.ParticipantsChanged, this.participants);
        this.client.emit(GroupCallEventHandlerEvent.Participants, this.participants, this);
    }

    private removeParticipant(member: RoomMember) {
        const index = this.participants.findIndex((m) => m.userId === member.userId);

        if (index === -1) {
            return;
        }

        this.participants.splice(index, 1);

        this.emit(GroupCallEvent.ParticipantsChanged, this.participants);
        this.client.emit(GroupCallEventHandlerEvent.Participants, this.participants, this);
    }
}<|MERGE_RESOLUTION|>--- conflicted
+++ resolved
@@ -20,11 +20,8 @@
 import { EventType } from "../@types/event";
 import { CallEventHandlerEvent } from "./callEventHandler";
 import { GroupCallEventHandlerEvent } from "./groupCallEventHandler";
-<<<<<<< HEAD
 import { randomString } from "../randomstring";
-=======
 import { IScreensharingOpts } from "./mediaHandler";
->>>>>>> b711781f
 
 export enum GroupCallIntent {
     Ring = "m.ring",
@@ -132,11 +129,6 @@
     "m.devices": IGroupCallMemberDevice[];
 }
 
-export interface IGroupCallMemberState {
-    "m.calls": IGroupCallMemberCallState[];
-}
-
-<<<<<<< HEAD
 export interface ISfuTrackDesc {
     "stream_id": string;
     "track_id": string;
@@ -150,11 +142,11 @@
     "message"?: string;
     "start"?: ISfuTrackDesc[];
     "stop"?: ISfuTrackDesc[];
-=======
+}
+
 export interface IGroupCallRoomMemberState {
-    "m.calls": IGroupCallRoomMemberCallState[];
+    "m.calls": IGroupCallMemberCallState[];
     "m.expires_ts": number;
->>>>>>> b711781f
 }
 
 export enum GroupCallState {
@@ -186,7 +178,6 @@
     return call.getOpponentMember()?.userId || call.invitee || null;
 }
 
-<<<<<<< HEAD
 function defloat(json: Object): Object {
     for (const key of Object.keys(json)) {
         if (isFloat(json[key])) {
@@ -246,13 +237,10 @@
     }
 }
 
-export class GroupCall extends TypedEventEmitter<GroupCallEvent, GroupCallEventHandlerMap> {
-=======
 export class GroupCall extends TypedEventEmitter<
     GroupCallEvent | CallEvent,
     GroupCallEventHandlerMap & CallEventHandlerMap
 > {
->>>>>>> b711781f
     // Config
     public activeSpeakerInterval = 1000;
     public retryCallInterval = 5000;
@@ -293,19 +281,12 @@
         this.reEmitter = new ReEmitter(this);
         this.groupCallId = groupCallId || genCallID();
 
-<<<<<<< HEAD
         if (this.client.localSfu) {
             // we have to use DCs to talk to the SFU
             this.dataChannelsEnabled = true;
         }
 
-        const roomState = this.room.currentState;
-        const memberStateEvents = roomState.getStateEvents(EventType.GroupCallMemberPrefix);
-
-        for (const stateEvent of memberStateEvents) {
-=======
         for (const stateEvent of this.getMemberStateEvents()) {
->>>>>>> b711781f
             this.onMemberStateChanged(stateEvent);
         }
     }
@@ -782,7 +763,7 @@
         }
     }
 
-<<<<<<< HEAD
+    private async sendMemberStateEvent(): Promise<ISendEventResponse> {
         let feeds;
         if (this.client.localSfu) {
             if (this.calls.length == 0) {
@@ -818,11 +799,7 @@
             }));
         }
 
-        return this.updateMemberCallState({
-=======
-    private async sendMemberStateEvent(): Promise<ISendEventResponse> {
         const send = () => this.updateMemberCallState({
->>>>>>> b711781f
             "m.call_id": this.groupCallId,
             "m.devices": [
                 {
@@ -855,12 +832,7 @@
     private async updateMemberCallState(memberCallState?: IGroupCallMemberCallState): Promise<ISendEventResponse> {
         const localUserId = this.client.getUserId();
 
-<<<<<<< HEAD
-        const currentStateEvent = this.room.currentState.getStateEvents(EventType.GroupCallMemberPrefix, localUserId);
-        const memberStateEvent = currentStateEvent?.getContent<IGroupCallMemberState>();
-=======
         const memberState = this.getMemberStateEvents(localUserId)?.getContent<IGroupCallRoomMemberState>();
->>>>>>> b711781f
 
         let calls: IGroupCallMemberCallState[] = [];
 
@@ -896,19 +868,11 @@
         const member = this.room.getMember(event.getStateKey());
         if (!member) return;
 
-<<<<<<< HEAD
-        if (!member) {
-            return;
-        }
-
-        let callsState = event.getContent<IGroupCallMemberState>()["m.calls"];
-=======
         const ignore = () => {
             this.removeParticipant(member);
             clearTimeout(this.memberStateExpirationTimers.get(member.userId));
             this.memberStateExpirationTimers.delete(member.userId);
         };
->>>>>>> b711781f
 
         const content = event.getContent<IGroupCallRoomMemberState>();
         const callsState = !callMemberStateIsExpired(event) && Array.isArray(content["m.calls"])
@@ -939,9 +903,6 @@
 
         this.addParticipant(member);
 
-<<<<<<< HEAD
-        // Don't process your own member. 😱
-=======
         clearTimeout(this.memberStateExpirationTimers.get(member.userId));
         this.memberStateExpirationTimers.set(member.userId, setTimeout(() => {
             logger.warn(`Call member state for ${member.userId} has expired`);
@@ -949,7 +910,6 @@
         }, content["m.expires_ts"] - Date.now()));
 
         // Don't process your own member.
->>>>>>> b711781f
         const localUserId = this.client.getUserId();
 
         if (member.userId === localUserId) {
@@ -960,29 +920,25 @@
             return;
         }
 
-        let opponentDevice: IGroupCallMemberDevice;
+        let opponentDevice;
         let peerUserId: string;
         let existingCall: MatrixCall;
 
         if (!this.client.localSfu) {
-            // Only initiate a call with a user who has a userId that is lexicographically
-            // less than your own. Otherwise, that user will call you.
+            // Only initiate a call with a user who has a userId that is
+            // lexicographically less than your own. Otherwise, that user will
+            // call you.
             if (member.userId < localUserId) {
                 logger.log(`Waiting for ${member.userId} to send call invite.`);
                 return;
             }
 
             opponentDevice = this.getDeviceForMember(member.userId);
-
-<<<<<<< HEAD
             if (!opponentDevice) {
                 logger.warn(`No opponent device found for ${member.userId}, ignoring.`);
                 this.emit(
                     GroupCallEvent.Error,
-                    new GroupCallError(
-                        GroupCallErrorCode.UnknownDevice,
-                        `Outgoing Call: No opponent device found for ${member.userId}, ignoring.`,
-                    ),
+                    new GroupCallUnknownDeviceError(member.userId),
                 );
                 return;
             }
@@ -990,8 +946,8 @@
             peerUserId = member.userId;
             existingCall = this.getCallByUserId(peerUserId);
 
-            // if we already have an existing call to the same session on the other side, then
-            // use it - it must have already called us first.
+            // if we already have an existing call to the same session on the
+            // other side, then use it - it must have already called us first.
             if (
                 existingCall &&
                 existingCall.getOpponentSessionId() === opponentDevice.session_id
@@ -1002,10 +958,11 @@
             peerUserId = this.client.localSfu;
             opponentDevice = {
                 "device_id": this.client.localSfuDeviceId,
-                // XXX: the SFU might need to specify a session_id so that if it restarts and
-                // starts sending invites to us, we know that it's forgotten
-                // who we were?  But then we need a way to communicate the session_id to the
-                // clients, which is tough if the SFU is not in the right room.
+                // XXX: the SFU might need to specify a session_id so that if it
+                // restarts and starts sending invites to us, we know that it's
+                // forgotten who we were?  But then we need a way to communicate
+                // the session_id to the clients, which is tough if the SFU is
+                // not in the right room.
                 "session_id": "sfu",
                 "feeds": [],
             };
@@ -1023,16 +980,9 @@
                     opponentSessionId: opponentDevice.session_id,
                     groupCallId: this.groupCallId,
                 },
-=======
-        if (!opponentDevice) {
-            logger.warn(`No opponent device found for ${member.userId}, ignoring.`);
-            this.emit(
-                GroupCallEvent.Error,
-                new GroupCallUnknownDeviceError(member.userId),
->>>>>>> b711781f
             );
 
-            newCall.isPtt = true;
+            newCall.isPtt = this.isPtt;
 
             const requestScreenshareFeed = opponentDevice.feeds.some(
                 (feed) => feed.purpose === SDPStreamMetadataPurpose.Screenshare);
@@ -1080,7 +1030,6 @@
         }
     };
 
-<<<<<<< HEAD
     private async subscribeStream(call: MatrixCall, userId: string, device: IGroupCallMemberDevice) {
         // Asks the SFU to subscribe to the tracks originating from a given device.
 
@@ -1097,9 +1046,6 @@
                 }
             }
         }
-=======
-        newCall.isPtt = this.isPtt;
->>>>>>> b711781f
 
         if (streams.length == 0) {
             logger.warn("Failed to find any streams to subscribe to");
@@ -1144,29 +1090,9 @@
         // FIXME: this feels like it should be on MatrixCall rather than gutwrenching
         let json: ISfuDataChannelMessage;
         try {
-<<<<<<< HEAD
             json = JSON.parse(event.data);
         } catch (e) {
             logger.warn("Ignoring non-JSON DC event");
-=======
-            await newCall.placeCallWithCallFeeds(
-                this.getLocalFeeds().map(feed => feed.clone()),
-                requestScreenshareFeed,
-            );
-        } catch (e) {
-            logger.warn(`Failed to place call to ${member.userId}!`, e);
-            if (e.code === GroupCallErrorCode.UnknownDevice) {
-                this.emit(GroupCallEvent.Error, e);
-            } else {
-                this.emit(
-                    GroupCallEvent.Error,
-                    new GroupCallError(
-                        GroupCallErrorCode.PlaceCallFailed,
-                        `Failed to place call to ${member.userId}.`,
-                    ),
-                );
-            }
->>>>>>> b711781f
             return;
         }
 
@@ -1180,7 +1106,6 @@
             return;
         }
 
-<<<<<<< HEAD
         try {
             await call.peerConn.setRemoteDescription({
                 "type": "answer",
@@ -1195,17 +1120,13 @@
     }
 
     public getDeviceForMember(userId: string): IGroupCallMemberDevice {
-        const memberStateEvent = this.room.currentState.getStateEvents(EventType.GroupCallMemberPrefix, userId);
-=======
-    public getDeviceForMember(userId: string): IGroupCallRoomMemberDevice {
         const memberStateEvent = this.getMemberStateEvents(userId);
->>>>>>> b711781f
 
         if (!memberStateEvent) {
             return undefined;
         }
 
-        const memberState = memberStateEvent.getContent<IGroupCallMemberState>();
+        const memberState = memberStateEvent.getContent<IGroupCallRoomMemberState>();
         const memberGroupCallState = memberState["m.calls"]?.find(
             (call) => call && call["m.call_id"] === this.groupCallId);
 
