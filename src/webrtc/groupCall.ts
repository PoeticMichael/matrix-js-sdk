import { TypedEventEmitter } from "../models/typed-event-emitter";
import { CallFeed, SPEAKING_THRESHOLD } from "./callFeed";
import { ISfuInfo, MatrixClient } from "../client";
import {
    CallErrorCode,
    CallEvent,
    CallEventHandlerMap,
    CallState,
    genCallID,
    MatrixCall,
    setTracksEnabled,
    createNewMatrixCall,
} from "./call";
import { RoomMember } from "../models/room-member";
import { Room } from "../models/room";
import { logger } from "../logger";
import { ReEmitter } from "../ReEmitter";
import { SDPStreamMetadataPurpose } from "./callEventTypes";
import { ISendEventResponse } from "../@types/requests";
import { MatrixEvent } from "../models/event";
import { EventType } from "../@types/event";
import { CallEventHandlerEvent } from "./callEventHandler";
import { GroupCallEventHandlerEvent } from "./groupCallEventHandler";
import { IScreensharingOpts } from "./mediaHandler";

export enum GroupCallIntent {
    Ring = "m.ring",
    Prompt = "m.prompt",
    Room = "m.room",
}

export enum GroupCallType {
    Video = "m.video",
    Voice = "m.voice",
}

export enum GroupCallTerminationReason {
    CallEnded = "call_ended",
}

export enum GroupCallEvent {
    GroupCallStateChanged = "group_call_state_changed",
    ActiveSpeakerChanged = "active_speaker_changed",
    CallsChanged = "calls_changed",
    UserMediaFeedsChanged = "user_media_feeds_changed",
    ScreenshareFeedsChanged = "screenshare_feeds_changed",
    LocalScreenshareStateChanged = "local_screenshare_state_changed",
    LocalMuteStateChanged = "local_mute_state_changed",
    ParticipantsChanged = "participants_changed",
    Error = "error",
}

export type GroupCallEventHandlerMap = {
    [GroupCallEvent.GroupCallStateChanged]: (newState: GroupCallState, oldState: GroupCallState) => void;
    [GroupCallEvent.ActiveSpeakerChanged]: (activeSpeaker: string) => void;
    [GroupCallEvent.CallsChanged]: (calls: MatrixCall[]) => void;
    [GroupCallEvent.UserMediaFeedsChanged]: (feeds: CallFeed[]) => void;
    [GroupCallEvent.ScreenshareFeedsChanged]: (feeds: CallFeed[]) => void;
    [GroupCallEvent.LocalScreenshareStateChanged]: (
        isScreensharing: boolean, feed: CallFeed, sourceId: string,
    ) => void;
    [GroupCallEvent.LocalMuteStateChanged]: (audioMuted: boolean, videoMuted: boolean) => void;
    [GroupCallEvent.ParticipantsChanged]: (participants: RoomMember[]) => void;
    [GroupCallEvent.Error]: (error: GroupCallError) => void;
};

export enum GroupCallErrorCode {
    NoUserMedia = "no_user_media",
    UnknownDevice = "unknown_device",
    PlaceCallFailed = "place_call_failed"
}

export class GroupCallError extends Error {
    code: string;

    constructor(code: GroupCallErrorCode, msg: string, err?: Error) {
        // Still don't think there's any way to have proper nested errors
        if (err) {
            super(msg + ": " + err);
        } else {
            super(msg);
        }

        this.code = code;
    }
}

export class GroupCallUnknownDeviceError extends GroupCallError {
    constructor(public userId: string) {
        super(GroupCallErrorCode.UnknownDevice, "No device found for " + userId);
    }
}

export class OtherUserSpeakingError extends Error {
    constructor() {
        super("Cannot unmute: another user is speaking");
    }
}

export interface IGroupCallDataChannelOptions {
    ordered: boolean;
    maxPacketLifeTime: number;
    maxRetransmits: number;
    protocol: string;
}

export interface IGroupCallRoomMemberFeed {
    purpose: SDPStreamMetadataPurpose;
}

export interface IGroupCallRoomMemberDevice {
    "device_id": string;
    "session_id": string;
    "feeds": IGroupCallRoomMemberFeed[];
}

export interface IGroupCallRoomMemberCallState {
    "m.call_id": string;
    "m.foci"?: string[];
    "m.devices": IGroupCallRoomMemberDevice[];
}

export interface IGroupCallRoomMemberState {
    "m.calls": IGroupCallRoomMemberCallState[];
    "m.expires_ts": number;
}

export enum GroupCallState {
    LocalCallFeedUninitialized = "local_call_feed_uninitialized",
    InitializingLocalCallFeed = "initializing_local_call_feed",
    LocalCallFeedInitialized = "local_call_feed_initialized",
    Entering = "entering",
    Entered = "entered",
    Ended = "ended",
}

interface ICallHandlers {
    onCallFeedsChanged: (feeds: CallFeed[]) => void;
    onCallStateChanged: (state: CallState, oldState: CallState) => void;
    onCallHangup: (call: MatrixCall) => void;
    onCallReplaced: (newCall: MatrixCall) => void;
}

const CALL_MEMBER_STATE_TIMEOUT = 1000 * 60 * 60; // 1 hour

const callMemberStateIsExpired = (event: MatrixEvent): boolean => {
    const now = Date.now();
    const content = event?.getContent<IGroupCallRoomMemberState>() ?? {};
    const expiresAt = typeof content["m.expires_ts"] === "number" ? content["m.expires_ts"] : -Infinity;
    return expiresAt <= now;
};

function getCallUserId(call: MatrixCall): string | null {
    return call.getOpponentMember()?.userId || call.invitee || null;
}

export class GroupCall extends TypedEventEmitter<
    GroupCallEvent | CallEvent,
    GroupCallEventHandlerMap & CallEventHandlerMap
> {
    // Config
    public activeSpeakerInterval = 1000;
    public retryCallInterval = 5000;
    public participantTimeout = 1000 * 15;
    public pttMaxTransmitTime = 1000 * 20;

    public state = GroupCallState.LocalCallFeedUninitialized;
    public activeSpeaker?: string; // userId
    public localCallFeed?: CallFeed;
    public localScreenshareFeed?: CallFeed;
    public localDesktopCapturerSourceId?: string;
    public calls: MatrixCall[] = [];
    public participants: RoomMember[] = [];
    public userMediaFeeds: CallFeed[] = [];
    public screenshareFeeds: CallFeed[] = [];
    public groupCallId: string;

    private callHandlers: Map<string, ICallHandlers> = new Map();
    private activeSpeakerLoopTimeout?: ReturnType<typeof setTimeout>;
    private retryCallLoopTimeout?: ReturnType<typeof setTimeout>;
    private retryCallCounts: Map<string, number> = new Map();
    private reEmitter: ReEmitter;
    private transmitTimer: ReturnType<typeof setTimeout> | null = null;
    private memberStateExpirationTimers: Map<string, ReturnType<typeof setTimeout>> = new Map();
<<<<<<< HEAD
    private resendMemberStateTimer: ReturnType<typeof setTimeout> | null = null;
    private sfu: ISfuInfo | null = null;
=======
    private resendMemberStateTimer: ReturnType<typeof setInterval> | null = null;
    private initWithAudioMuted = false;
    private initWithVideoMuted = false;
>>>>>>> 450ff00c

    constructor(
        private client: MatrixClient,
        public room: Room,
        public type: GroupCallType,
        public isPtt: boolean,
        public intent: GroupCallIntent,
        groupCallId?: string,
        private dataChannelsEnabled?: boolean,
        private dataChannelOptions?: IGroupCallDataChannelOptions,
    ) {
        super();
        this.reEmitter = new ReEmitter(this);
        this.groupCallId = groupCallId || genCallID();

        for (const stateEvent of this.getMemberStateEvents()) {
            this.onMemberStateChanged(stateEvent);
        }
    }

    public async create() {
        this.client.groupCallEventHandler.groupCalls.set(this.room.roomId, this);

        await this.client.sendStateEvent(
            this.room.roomId,
            EventType.GroupCallPrefix,
            {
                "m.intent": this.intent,
                "m.type": this.type,
                "io.element.ptt": this.isPtt,
                // TODO: Specify datachannels
                "dataChannelsEnabled": this.dataChannelsEnabled,
                "dataChannelOptions": this.dataChannelOptions,
            },
            this.groupCallId,
        );

        return this;
    }

    private setState(newState: GroupCallState): void {
        const oldState = this.state;
        this.state = newState;
        this.emit(GroupCallEvent.GroupCallStateChanged, newState, oldState);
    }

    public getLocalFeeds(): CallFeed[] {
        const feeds = [];

        if (this.localCallFeed) feeds.push(this.localCallFeed);
        if (this.localScreenshareFeed) feeds.push(this.localScreenshareFeed);

        return feeds;
    }

    public hasLocalParticipant(): boolean {
        const userId = this.client.getUserId();
        return this.participants.some((member) => member.userId === userId);
    }

    public async initLocalCallFeed(): Promise<CallFeed> {
        logger.log(`groupCall ${this.groupCallId} initLocalCallFeed`);

        if (this.state !== GroupCallState.LocalCallFeedUninitialized) {
            throw new Error(`Cannot initialize local call feed in the "${this.state}" state.`);
        }

        this.setState(GroupCallState.InitializingLocalCallFeed);

        let stream: MediaStream;

        try {
            stream = await this.client.getMediaHandler().getUserMediaStream(true, this.type === GroupCallType.Video);
        } catch (error) {
            this.setState(GroupCallState.LocalCallFeedUninitialized);
            throw error;
        }

        const userId = this.client.getUserId()!;

        const callFeed = new CallFeed({
            client: this.client,
            roomId: this.room.roomId,
            userId,
            stream,
            purpose: SDPStreamMetadataPurpose.Usermedia,
            audioMuted: this.initWithAudioMuted || stream.getAudioTracks().length === 0 || this.isPtt,
            videoMuted: this.initWithVideoMuted || stream.getVideoTracks().length === 0,
        });

        setTracksEnabled(stream.getAudioTracks(), !callFeed.isAudioMuted());
        setTracksEnabled(stream.getVideoTracks(), !callFeed.isVideoMuted());

        this.localCallFeed = callFeed;
        this.addUserMediaFeed(callFeed);

        this.setState(GroupCallState.LocalCallFeedInitialized);

        return callFeed;
    }

    public async updateLocalUsermediaStream(stream: MediaStream) {
        if (this.localCallFeed) {
            const oldStream = this.localCallFeed.stream;
            this.localCallFeed.setNewStream(stream);
            const micShouldBeMuted = this.localCallFeed.isAudioMuted();
            const vidShouldBeMuted = this.localCallFeed.isVideoMuted();
            logger.log(`groupCall ${this.groupCallId} updateLocalUsermediaStream oldStream ${
                oldStream.id} newStream ${stream.id} micShouldBeMuted ${
                micShouldBeMuted} vidShouldBeMuted ${vidShouldBeMuted}`);
            setTracksEnabled(stream.getAudioTracks(), !micShouldBeMuted);
            setTracksEnabled(stream.getVideoTracks(), !vidShouldBeMuted);
            this.client.getMediaHandler().stopUserMediaStream(oldStream);
        }
    }

    public async enter() {
        if (!(this.state === GroupCallState.LocalCallFeedUninitialized ||
            this.state === GroupCallState.LocalCallFeedInitialized)) {
            throw new Error(`Cannot enter call in the "${this.state}" state`);
        }

        if (this.state === GroupCallState.LocalCallFeedUninitialized) {
            await this.initLocalCallFeed();
        }

        this.addParticipant(this.room.getMember(this.client.getUserId()));

        await this.sendMemberStateEvent();

        this.activeSpeaker = null;

        // This needs to be done before we set the state to entered. With the
        // state set to entered, we'll start calling other participants full-mesh
        // which we don't want, if we have an SFU
        this.sfu = this.client.getSfu();

        this.setState(GroupCallState.Entered);

        logger.log(`Entered group call ${this.groupCallId}`);

        this.client.on(CallEventHandlerEvent.Incoming, this.onIncomingCall);

        const calls = this.client.callEventHandler.calls.values();

        for (const call of calls) {
            this.onIncomingCall(call);
        }

        // Set up participants for the members currently in the room.
        // Other members will be picked up by the RoomState.members event.
        for (const stateEvent of this.getMemberStateEvents()) {
            this.onMemberStateChanged(stateEvent);
        }

        this.retryCallLoopTimeout = setTimeout(this.onRetryCallLoop, this.retryCallInterval);

        this.onActiveSpeakerLoop();

        if (this.sfu) {
            const opponentDevice = {
                "device_id": this.sfu.device_id,
                // XXX: What if an SFU gets restarted?
                "session_id": "sfu",
                "feeds": [],
            };

            const sfuCall = createNewMatrixCall(
                this.client,
                this.room.roomId,
                {
                    invitee: this.sfu.user_id,
                    opponentDeviceId: opponentDevice.device_id,
                    opponentSessionId: opponentDevice.session_id,
                    groupCallId: this.groupCallId,
                    isSfu: true,
                },
            );

            sfuCall.isPtt = this.isPtt;

            try {
                await sfuCall.placeCallWithCallFeeds(this.getLocalFeeds());
                sfuCall.createDataChannel("datachannel", this.dataChannelOptions);
            } catch (e) {
                logger.warn(`Failed to place call to ${this.sfu.user_id}!`, e);
                this.emit(
                    GroupCallEvent.Error,
                    new GroupCallError(
                        GroupCallErrorCode.PlaceCallFailed,
                        `Failed to place call to ${this.sfu.user_id}.`,
                    ),
                );
                return;
            }

            this.addCall(sfuCall);
        }
    }

    private dispose() {
        if (this.localCallFeed) {
            this.removeUserMediaFeed(this.localCallFeed);
            this.localCallFeed = null;
        }

        if (this.localScreenshareFeed) {
            this.client.getMediaHandler().stopScreensharingStream(this.localScreenshareFeed.stream);
            this.removeScreenshareFeed(this.localScreenshareFeed);
            this.localScreenshareFeed = undefined;
            this.localDesktopCapturerSourceId = undefined;
        }

        this.client.getMediaHandler().stopAllStreams();

        if (this.state !== GroupCallState.Entered) {
            return;
        }

        this.removeParticipant(this.room.getMember(this.client.getUserId()));

        this.removeMemberStateEvent();

        while (this.calls.length > 0) {
            this.removeCall(this.calls[this.calls.length - 1], CallErrorCode.UserHangup);
        }

        this.activeSpeaker = null;
        clearTimeout(this.activeSpeakerLoopTimeout);

        this.retryCallCounts.clear();
        clearTimeout(this.retryCallLoopTimeout);

        for (const [userId] of this.memberStateExpirationTimers) {
            clearTimeout(this.memberStateExpirationTimers.get(userId));
            this.memberStateExpirationTimers.delete(userId);
        }

        if (this.transmitTimer !== null) {
            clearTimeout(this.transmitTimer);
            this.transmitTimer = null;
        }

        this.client.removeListener(CallEventHandlerEvent.Incoming, this.onIncomingCall);
    }

    public leave() {
        if (this.transmitTimer !== null) {
            clearTimeout(this.transmitTimer);
            this.transmitTimer = null;
        }

        this.dispose();
        this.setState(GroupCallState.LocalCallFeedUninitialized);
    }

    public async terminate(emitStateEvent = true) {
        this.dispose();

        if (this.transmitTimer !== null) {
            clearTimeout(this.transmitTimer);
            this.transmitTimer = null;
        }

        this.participants = [];
        this.client.groupCallEventHandler.groupCalls.delete(this.room.roomId);

        if (emitStateEvent) {
            const existingStateEvent = this.room.currentState.getStateEvents(
                EventType.GroupCallPrefix, this.groupCallId,
            );

            await this.client.sendStateEvent(
                this.room.roomId,
                EventType.GroupCallPrefix,
                {
                    ...existingStateEvent.getContent(),
                    ["m.terminated"]: GroupCallTerminationReason.CallEnded,
                },
                this.groupCallId,
            );
        }

        this.client.emit(GroupCallEventHandlerEvent.Ended, this);
        this.setState(GroupCallState.Ended);
    }

    /**
     * Local Usermedia
     */

    public isLocalVideoMuted() {
        if (this.localCallFeed) {
            return this.localCallFeed.isVideoMuted();
        }

        return true;
    }

    public isMicrophoneMuted() {
        if (this.localCallFeed) {
            return this.localCallFeed.isAudioMuted();
        }

        return true;
    }

    /**
     * Sets the mute state of the local participants's microphone.
     * @param {boolean} muted Whether to mute the microphone
     * @returns {Promise<boolean>} Whether muting/unmuting was successful
     */
    public async setMicrophoneMuted(muted: boolean): Promise<boolean> {
        // hasAudioDevice can block indefinitely if the window has lost focus,
        // and it doesn't make much sense to keep a device from being muted, so
        // we always allow muted = true changes to go through
        if (!muted && !await this.client.getMediaHandler().hasAudioDevice()) {
            return false;
        }

        const sendUpdatesBefore = !muted && this.isPtt;

        // set a timer for the maximum transmit time on PTT calls
        if (this.isPtt) {
            // Set or clear the max transmit timer
            if (!muted && this.isMicrophoneMuted()) {
                this.transmitTimer = setTimeout(() => {
                    this.setMicrophoneMuted(true);
                }, this.pttMaxTransmitTime);
            } else if (muted && !this.isMicrophoneMuted()) {
                clearTimeout(this.transmitTimer);
                this.transmitTimer = null;
            }
        }

        for (const call of this.calls) {
            call.localUsermediaFeed?.setAudioVideoMuted(muted, null);
        }

        if (sendUpdatesBefore) {
            try {
                await Promise.all(this.calls.map(c => c.sendMetadataUpdate()));
            } catch (e) {
                logger.info("Failed to send one or more metadata updates", e);
            }
        }

        if (this.localCallFeed) {
            logger.log(`groupCall ${this.groupCallId} setMicrophoneMuted stream ${
                this.localCallFeed.stream.id} muted ${muted}`);
            this.localCallFeed.setAudioVideoMuted(muted, null);
            // I don't believe its actually necessary to enable these tracks: they
            // are the one on the groupcall's own CallFeed and are cloned before being
            // given to any of the actual calls, so these tracks don't actually go
            // anywhere. Let's do it anyway to avoid confusion.
            setTracksEnabled(this.localCallFeed.stream.getAudioTracks(), !muted);
        } else {
            logger.log(`groupCall ${this.groupCallId} setMicrophoneMuted no stream muted ${muted}`);
            this.initWithAudioMuted = muted;
        }

        for (const call of this.calls) {
            setTracksEnabled(call.localUsermediaFeed.stream.getAudioTracks(), !muted);
        }

        this.emit(GroupCallEvent.LocalMuteStateChanged, muted, this.isLocalVideoMuted());

        if (!sendUpdatesBefore) {
            try {
                await Promise.all(this.calls.map(c => c.sendMetadataUpdate()));
            } catch (e) {
                logger.info("Failed to send one or more metadata updates", e);
            }
        }

<<<<<<< HEAD
        this.emit(GroupCallEvent.LocalMuteStateChanged, muted, this.isLocalVideoMuted());
        this.sendMemberStateEvent();
=======
>>>>>>> 450ff00c
        return true;
    }

    /**
     * Sets the mute state of the local participants's video.
     * @param {boolean} muted Whether to mute the video
     * @returns {Promise<boolean>} Whether muting/unmuting was successful
     */
    public async setLocalVideoMuted(muted: boolean): Promise<boolean> {
        // hasAudioDevice can block indefinitely if the window has lost focus,
        // and it doesn't make much sense to keep a device from being muted, so
        // we always allow muted = true changes to go through
        if (!muted && !await this.client.getMediaHandler().hasVideoDevice()) {
            return false;
        }

        if (this.localCallFeed) {
            logger.log(`groupCall ${this.groupCallId} setLocalVideoMuted stream ${
                this.localCallFeed.stream.id} muted ${muted}`);
            this.localCallFeed.setAudioVideoMuted(null, muted);
            setTracksEnabled(this.localCallFeed.stream.getVideoTracks(), !muted);
        } else {
            logger.log(`groupCall ${this.groupCallId} setLocalVideoMuted no stream muted ${muted}`);
            this.initWithVideoMuted = muted;
        }

        for (const call of this.calls) {
            call.setLocalVideoMuted(muted);
        }

        this.emit(GroupCallEvent.LocalMuteStateChanged, this.isMicrophoneMuted(), muted);
        this.sendMemberStateEvent();
        return true;
    }

    public async setScreensharingEnabled(
        enabled: boolean, opts: IScreensharingOpts = {},
    ): Promise<boolean> {
        if (enabled === this.isScreensharing()) {
            return enabled;
        }

        if (enabled) {
            try {
                logger.log("Asking for screensharing permissions...");
                const stream = await this.client.getMediaHandler().getScreensharingStream(opts);

                for (const track of stream.getTracks()) {
                    const onTrackEnded = () => {
                        this.setScreensharingEnabled(false);
                        track.removeEventListener("ended", onTrackEnded);
                    };

                    track.addEventListener("ended", onTrackEnded);
                }

                logger.log("Screensharing permissions granted. Setting screensharing enabled on all calls");

                this.localDesktopCapturerSourceId = opts.desktopCapturerSourceId;
                this.localScreenshareFeed = new CallFeed({
                    client: this.client,
                    roomId: this.room.roomId,
                    userId: this.client.getUserId(),
                    stream,
                    purpose: SDPStreamMetadataPurpose.Screenshare,
                    audioMuted: false,
                    videoMuted: false,
                });
                this.addScreenshareFeed(this.localScreenshareFeed);

                this.emit(
                    GroupCallEvent.LocalScreenshareStateChanged,
                    true,
                    this.localScreenshareFeed,
                    this.localDesktopCapturerSourceId,
                );

                // TODO: handle errors
                await Promise.all(this.calls.map(call => call.pushLocalFeed(call.isSfu
                    ? this.localScreenshareFeed
                    : this.localScreenshareFeed.clone(),
                )));

                return true;
            } catch (error) {
                if (opts.throwOnFail) throw error;
                logger.error("Enabling screensharing error", error);
                this.emit(GroupCallEvent.Error,
                    new GroupCallError(GroupCallErrorCode.NoUserMedia, "Failed to get screen-sharing stream: ", error),
                );
                return false;
            }
        } else {
            await Promise.all(this.calls.map(call => {
                if (call.localScreensharingFeed) call.removeLocalFeed(call.localScreensharingFeed);
            }));
            this.client.getMediaHandler().stopScreensharingStream(this.localScreenshareFeed.stream);
            // We have to remove the feed manually as MatrixCall has its clone,
            // so it won't be removed automatically
            if (!this.sfu) {
                this.removeScreenshareFeed(this.localScreenshareFeed);
            }
            this.localScreenshareFeed = undefined;
            this.localDesktopCapturerSourceId = undefined;
            this.emit(GroupCallEvent.LocalScreenshareStateChanged, false, undefined, undefined);
            return false;
        }
    }

    public isScreensharing(): boolean {
        return !!this.localScreenshareFeed;
    }

    /**
     * Call Setup
     *
     * There are two different paths for calls to be created:
     * 1. Incoming calls triggered by the Call.incoming event.
     * 2. Outgoing calls to the initial members of a room or new members
     *    as they are observed by the RoomState.members event.
     */

    private onIncomingCall = (newCall: MatrixCall) => {
        // The incoming calls may be for another room, which we will ignore.
        if (newCall.roomId !== this.room.roomId) {
            return;
        }

        if (newCall.state !== CallState.Ringing) {
            logger.warn("Incoming call no longer in ringing state. Ignoring.");
            return;
        }

        if (!newCall.groupCallId || newCall.groupCallId !== this.groupCallId) {
            logger.log(`Incoming call with groupCallId ${
                newCall.groupCallId} ignored because it doesn't match the current group call`);
            newCall.reject();
            return;
        }

        const opponentMemberId = newCall.getOpponentMember().userId;
        const existingCall = this.getCallByUserId(opponentMemberId);

        if (existingCall && existingCall.callId === newCall.callId) {
            return;
        }

        logger.log(`GroupCall: incoming call from: ${opponentMemberId}`);

        // we are handlng this call as a PTT call, so enable PTT semantics
        newCall.isPtt = this.isPtt;

        // Check if the user calling has an existing call and use this call instead.
        if (existingCall) {
            this.replaceCall(existingCall, newCall);
        } else {
            this.addCall(newCall);
        }

        newCall.answerWithCallFeeds(this.getLocalFeeds().map((feed) => feed.clone()));
    };

    /**
     * Room Member State
     */

    private getMemberStateEvents(): MatrixEvent[];
    private getMemberStateEvents(userId: string): MatrixEvent | null;
    private getMemberStateEvents(userId?: string): MatrixEvent[] | MatrixEvent | null {
        if (userId != null) {
            const event = this.room.currentState.getStateEvents(EventType.GroupCallMemberPrefix, userId);
            return callMemberStateIsExpired(event) ? null : event;
        } else {
            return this.room.currentState.getStateEvents(EventType.GroupCallMemberPrefix)
                .filter(event => !callMemberStateIsExpired(event));
        }
    }

    private async sendMemberStateEvent(): Promise<ISendEventResponse> {
        const send = () => this.updateMemberCallState({
            "m.call_id": this.groupCallId,
            "m.devices": [
                {
                    "device_id": this.client.getDeviceId(),
                    "session_id": this.client.getSessionId(),
                    "feeds": this.getLocalFeeds().map((feed) => ({
                        purpose: feed.purpose,
                    })),
                    // TODO: Add data channels
                },
            ],
            // TODO "m.foci"
        });

        const res = await send();

        // Clear the old interval first, so that it isn't forgot
        clearInterval(this.resendMemberStateTimer);
        // Resend the state event every so often so it doesn't become stale
        this.resendMemberStateTimer = setInterval(async () => {
            logger.log("Resending call member state");
            await send();
        }, CALL_MEMBER_STATE_TIMEOUT * 3 / 4);

        return res;
    }

    private async removeMemberStateEvent(): Promise<ISendEventResponse> {
        clearInterval(this.resendMemberStateTimer);
        this.resendMemberStateTimer = null;
        return await this.updateMemberCallState(undefined);
    }

    private async updateMemberCallState(memberCallState?: IGroupCallRoomMemberCallState): Promise<ISendEventResponse> {
        const localUserId = this.client.getUserId();

        const memberState = this.getMemberStateEvents(localUserId)?.getContent<IGroupCallRoomMemberState>();

        let calls: IGroupCallRoomMemberCallState[] = [];

        // Sanitize existing member state event
        if (memberState && Array.isArray(memberState["m.calls"])) {
            calls = memberState["m.calls"].filter((call) => !!call);
        }

        const existingCallIndex = calls.findIndex((call) => call && call["m.call_id"] === this.groupCallId);

        if (existingCallIndex !== -1) {
            if (memberCallState) {
                calls.splice(existingCallIndex, 1, memberCallState);
            } else {
                calls.splice(existingCallIndex, 1);
            }
        } else if (memberCallState) {
            calls.push(memberCallState);
        }

        const content = {
            "m.calls": calls,
            "m.expires_ts": Date.now() + CALL_MEMBER_STATE_TIMEOUT,
        };

        return this.client.sendStateEvent(this.room.roomId, EventType.GroupCallMemberPrefix, content, localUserId);
    }

    public onMemberStateChanged = async (event: MatrixEvent) => {
<<<<<<< HEAD
        if (this.sfu) return;
=======
        // If we haven't entered the call yet, we don't care
        if (this.state !== GroupCallState.Entered) {
            return;
        }
>>>>>>> 450ff00c

        // The member events may be received for another room, which we will ignore.
        if (event.getRoomId() !== this.room.roomId) return;

        const member = this.room.getMember(event.getStateKey());
        if (!member) {
            logger.warn(`Couldn't find room member for ${event.getStateKey()}: ignoring member state event!`);
            return;
        }

        logger.debug(`Processing member state event for ${member.userId}`);

        const ignore = () => {
            this.removeParticipant(member);
            clearTimeout(this.memberStateExpirationTimers.get(member.userId));
            this.memberStateExpirationTimers.delete(member.userId);
        };

        const content = event.getContent<IGroupCallRoomMemberState>();
        const callsState = !callMemberStateIsExpired(event) && Array.isArray(content["m.calls"])
            ? content["m.calls"].filter((call) => call)
            : []; // Ignore expired device data

        if (callsState.length === 0) {
            logger.info(`Ignoring member state from ${member.userId} member not in any calls.`);
            ignore();
            return;
        }

        // Currently we only support a single call per room. So grab the first call.
        const callState = callsState[0];
        const callId = callState["m.call_id"];

        if (!callId) {
            logger.warn(`Room member ${member.userId} does not have a valid m.call_id set. Ignoring.`);
            ignore();
            return;
        }

        if (callId !== this.groupCallId) {
            logger.warn(`Call id ${callId} does not match group call id ${this.groupCallId}, ignoring.`);
            ignore();
            return;
        }

        this.addParticipant(member);

        clearTimeout(this.memberStateExpirationTimers.get(member.userId));
        this.memberStateExpirationTimers.set(member.userId, setTimeout(() => {
            logger.warn(`Call member state for ${member.userId} has expired`);
            this.removeParticipant(member);
        }, content["m.expires_ts"] - Date.now()));

        // Don't process your own member.
        const localUserId = this.client.getUserId();

        if (member.userId === localUserId) {
            return;
        }

        // Only initiate a call with a user who has a userId that is lexicographically
        // less than your own. Otherwise, that user will call you.
        if (member.userId < localUserId) {
            logger.debug(`Waiting for ${member.userId} to send call invite.`);
            return;
        }

        const opponentDevice = this.getDeviceForMember(member.userId);

        if (!opponentDevice) {
            logger.warn(`No opponent device found for ${member.userId}, ignoring.`);
            this.emit(
                GroupCallEvent.Error,
                new GroupCallUnknownDeviceError(member.userId),
            );
            return;
        }

        const existingCall = this.getCallByUserId(member.userId);

        if (
            existingCall &&
            existingCall.getOpponentSessionId() === opponentDevice.session_id
        ) {
            return;
        }

        const newCall = createNewMatrixCall(
            this.client,
            this.room.roomId,
            {
                invitee: member.userId,
                opponentDeviceId: opponentDevice.device_id,
                opponentSessionId: opponentDevice.session_id,
                groupCallId: this.groupCallId,
            },
        );

        if (existingCall) {
            logger.debug(`Replacing call ${existingCall.callId} to ${member.userId} with ${newCall.callId}`);
            this.replaceCall(existingCall, newCall, CallErrorCode.NewSession);
        } else {
            logger.debug(`Adding call ${newCall.callId} to ${member.userId}`);
            this.addCall(newCall);
        }

        newCall.isPtt = this.isPtt;

        const requestScreenshareFeed = opponentDevice.feeds.some(
            (feed) => feed.purpose === SDPStreamMetadataPurpose.Screenshare);

        logger.debug(
            `Placing call to ${member.userId}/${opponentDevice.device_id} session ID ${opponentDevice.session_id}.`,
        );

        try {
            await newCall.placeCallWithCallFeeds(
                this.getLocalFeeds().map(feed => feed.clone()),
                requestScreenshareFeed,
            );
        } catch (e) {
            logger.warn(`Failed to place call to ${member.userId}!`, e);
<<<<<<< HEAD
            this.emit(
                GroupCallEvent.Error,
                new GroupCallError(
                    GroupCallErrorCode.PlaceCallFailed,
                    `Failed to place call to ${member.userId}.`,
                ),
            );
=======
            if (e.code === GroupCallErrorCode.UnknownDevice) {
                this.emit(GroupCallEvent.Error, e);
            } else {
                this.emit(
                    GroupCallEvent.Error,
                    new GroupCallError(
                        GroupCallErrorCode.PlaceCallFailed,
                        `Failed to place call to ${member.userId}.`,
                    ),
                );
            }
            this.removeCall(newCall, CallErrorCode.SignallingFailed);
>>>>>>> 450ff00c
            return;
        }

        if (this.dataChannelsEnabled) {
            newCall.createDataChannel("datachannel", this.dataChannelOptions);
        }
    };

    public getDeviceForMember(userId: string): IGroupCallRoomMemberDevice {
        const memberStateEvent = this.getMemberStateEvents(userId);

        if (!memberStateEvent) {
            return undefined;
        }

        const memberState = memberStateEvent.getContent<IGroupCallRoomMemberState>();
        const memberGroupCallState = memberState["m.calls"]?.find(
            (call) => call && call["m.call_id"] === this.groupCallId);

        if (!memberGroupCallState) {
            return undefined;
        }

        const memberDevices = memberGroupCallState["m.devices"];

        if (!memberDevices || memberDevices.length === 0) {
            return undefined;
        }

        // NOTE: For now we only support one device so we use the device id in the first source.
        return memberDevices[0];
    }

    private onRetryCallLoop = () => {
        for (const event of this.getMemberStateEvents()) {
            const memberId = event.getStateKey();
            const existingCall = this.calls.find((call) => getCallUserId(call) === memberId);
            const retryCallCount = this.retryCallCounts.get(memberId) || 0;

            if (!existingCall && retryCallCount < 3) {
                this.retryCallCounts.set(memberId, retryCallCount + 1);
                this.onMemberStateChanged(event);
            }
        }

        this.retryCallLoopTimeout = setTimeout(this.onRetryCallLoop, this.retryCallInterval);
    };

    /**
     * Call Event Handlers
     */

    public getCallByUserId(userId: string): MatrixCall {
        return this.calls.find((call) => getCallUserId(call) === userId);
    }

    private addCall(call: MatrixCall) {
        this.calls.push(call);
        this.initCall(call);
        this.emit(GroupCallEvent.CallsChanged, this.calls);
    }

    private replaceCall(existingCall: MatrixCall, replacementCall: MatrixCall, hangupReason = CallErrorCode.Replaced) {
        const existingCallIndex = this.calls.indexOf(existingCall);

        if (existingCallIndex === -1) {
            throw new Error("Couldn't find call to replace");
        }

        this.calls.splice(existingCallIndex, 1, replacementCall);

        this.disposeCall(existingCall, hangupReason);
        this.initCall(replacementCall);

        this.emit(GroupCallEvent.CallsChanged, this.calls);
    }

    private removeCall(call: MatrixCall, hangupReason: CallErrorCode) {
        this.disposeCall(call, hangupReason);

        const callIndex = this.calls.indexOf(call);

        if (callIndex === -1) {
            throw new Error("Couldn't find call to remove");
        }

        this.calls.splice(callIndex, 1);

        this.emit(GroupCallEvent.CallsChanged, this.calls);
    }

    private initCall(call: MatrixCall) {
        const opponentMemberId = getCallUserId(call);

        if (!opponentMemberId) {
            throw new Error("Cannot init call without user id");
        }

        const onCallFeedsChanged = () => this.onCallFeedsChanged(call);
        const onCallStateChanged =
            (state: CallState, oldState: CallState) => this.onCallStateChanged(call, state, oldState);
        const onCallHangup = this.onCallHangup;
        const onCallReplaced = (newCall: MatrixCall) => this.replaceCall(call, newCall);

        this.callHandlers.set(opponentMemberId, {
            onCallFeedsChanged,
            onCallStateChanged,
            onCallHangup,
            onCallReplaced,
        });

        call.on(CallEvent.FeedsChanged, onCallFeedsChanged);
        call.on(CallEvent.State, onCallStateChanged);
        call.on(CallEvent.Hangup, onCallHangup);
        call.on(CallEvent.Replaced, onCallReplaced);

        this.reEmitter.reEmit(call, Object.values(CallEvent));

        onCallFeedsChanged();
    }

    private disposeCall(call: MatrixCall, hangupReason: CallErrorCode) {
        const opponentMemberId = getCallUserId(call);

        if (!opponentMemberId) {
            throw new Error("Cannot dispose call without user id");
        }

        const {
            onCallFeedsChanged,
            onCallStateChanged,
            onCallHangup,
            onCallReplaced,
        } = this.callHandlers.get(opponentMemberId);

        call.removeListener(CallEvent.FeedsChanged, onCallFeedsChanged);
        call.removeListener(CallEvent.State, onCallStateChanged);
        call.removeListener(CallEvent.Hangup, onCallHangup);
        call.removeListener(CallEvent.Replaced, onCallReplaced);

        this.callHandlers.delete(opponentMemberId);

        if (call.hangupReason === CallErrorCode.Replaced) {
            return;
        }

        if (call.state !== CallState.Ended) {
            call.hangup(hangupReason, false);
        }

        const usermediaFeed = this.getUserMediaFeedByUserId(opponentMemberId);

        if (usermediaFeed) {
            this.removeUserMediaFeed(usermediaFeed);
        }

        const screenshareFeed = this.getScreenshareFeedByUserId(opponentMemberId);

        if (screenshareFeed) {
            this.removeScreenshareFeed(screenshareFeed);
        }
    }

    private onCallFeedsChanged = (call: MatrixCall) => {
        this.sendMemberStateEvent();

        // Find removed feeds
        [...this.userMediaFeeds, ...this.screenshareFeeds].filter((gf) => gf.disposed).forEach((feed) => {
            if (feed.purpose === SDPStreamMetadataPurpose.Usermedia) this.removeUserMediaFeed(feed);
            else if (feed.purpose === SDPStreamMetadataPurpose.Screenshare) this.removeScreenshareFeed(feed);
        });

        // Find new feeds
        call.getRemoteFeeds().filter((cf) => {
            return !this.userMediaFeeds.find((gf) => gf.stream.id === cf.stream.id);
        }).forEach((feed) => {
            if (feed.purpose === SDPStreamMetadataPurpose.Usermedia) this.addUserMediaFeed(feed);
            else if (feed.purpose === SDPStreamMetadataPurpose.Screenshare) this.addScreenshareFeed(feed);
        });
    };

    private onCallStateChanged = (call: MatrixCall, state: CallState, _oldState: CallState) => {
        const audioMuted = this.localCallFeed.isAudioMuted();

        if (
            call.localUsermediaStream &&
            call.isMicrophoneMuted() !== audioMuted
        ) {
            call.setMicrophoneMuted(audioMuted);
        }

        const videoMuted = this.localCallFeed.isVideoMuted();

        if (
            call.localUsermediaStream &&
            call.isLocalVideoMuted() !== videoMuted
        ) {
            call.setLocalVideoMuted(videoMuted);
        }

        if (state === CallState.Connected) {
            this.retryCallCounts.delete(getCallUserId(call));

            // if we're calling an SFU, subscribe to its feeds
            if (call.isSfu) {
                call.subscribeToSFU();
            }
        }
    };

    private onCallHangup = (call: MatrixCall) => {
        if (call.hangupReason === CallErrorCode.Replaced) {
            return;
        }

        this.removeCall(call, call.hangupReason as CallErrorCode);
    };

    /**
     * UserMedia CallFeed Event Handlers
     */

    public getUserMediaFeedByUserId(userId: string) {
        return this.userMediaFeeds.find((feed) => feed.userId === userId);
    }

    private addUserMediaFeed(callFeed: CallFeed) {
        this.userMediaFeeds.push(callFeed);
        callFeed.measureVolumeActivity(true);
        this.emit(GroupCallEvent.UserMediaFeedsChanged, this.userMediaFeeds);
    }

    private removeUserMediaFeed(callFeed: CallFeed) {
        const feedIndex = this.userMediaFeeds.findIndex((feed) => feed.userId === callFeed.userId);

        if (feedIndex === -1) {
            throw new Error("Couldn't find user media feed to remove");
        }

        this.userMediaFeeds.splice(feedIndex, 1);

        callFeed.dispose();
        this.emit(GroupCallEvent.UserMediaFeedsChanged, this.userMediaFeeds);

        if (
            this.activeSpeaker === callFeed.userId &&
            this.userMediaFeeds.length > 0
        ) {
            this.activeSpeaker = this.userMediaFeeds[0].userId;
            this.emit(GroupCallEvent.ActiveSpeakerChanged, this.activeSpeaker);
        }
    }

    private onActiveSpeakerLoop = () => {
        let topAvg: number;
        let nextActiveSpeaker: string;

        for (const callFeed of this.userMediaFeeds) {
            if (callFeed.userId === this.client.getUserId() && this.userMediaFeeds.length > 1) {
                continue;
            }

            let total = 0;

            for (let i = 0; i < callFeed.speakingVolumeSamples.length; i++) {
                const volume = callFeed.speakingVolumeSamples[i];
                total += Math.max(volume, SPEAKING_THRESHOLD);
            }

            const avg = total / callFeed.speakingVolumeSamples.length;

            if (!topAvg || avg > topAvg) {
                topAvg = avg;
                nextActiveSpeaker = callFeed.userId;
            }
        }

        if (nextActiveSpeaker && this.activeSpeaker !== nextActiveSpeaker && topAvg > SPEAKING_THRESHOLD) {
            this.activeSpeaker = nextActiveSpeaker;
            this.emit(GroupCallEvent.ActiveSpeakerChanged, this.activeSpeaker);
        }

        this.activeSpeakerLoopTimeout = setTimeout(
            this.onActiveSpeakerLoop,
            this.activeSpeakerInterval,
        );
    };

    /**
     * Screenshare Call Feed Event Handlers
     */

    public getScreenshareFeedByUserId(userId: string) {
        return this.screenshareFeeds.find((feed) => feed.userId === userId);
    }

    private addScreenshareFeed(callFeed: CallFeed) {
        this.screenshareFeeds.push(callFeed);
        this.emit(GroupCallEvent.ScreenshareFeedsChanged, this.screenshareFeeds);
    }

    private removeScreenshareFeed(callFeed: CallFeed) {
        const feedIndex = this.screenshareFeeds.findIndex((feed) => feed.userId === callFeed.userId);

        if (feedIndex === -1) {
            throw new Error("Couldn't find screenshare feed to remove");
        }

        this.screenshareFeeds.splice(feedIndex, 1);

        callFeed.dispose();
        this.emit(GroupCallEvent.ScreenshareFeedsChanged, this.screenshareFeeds);
    }

    /**
     * Participant Management
     */

    private addParticipant(member: RoomMember) {
        if (this.participants.find((m) => m.userId === member.userId)) {
            return;
        }

        this.participants.push(member);

        this.emit(GroupCallEvent.ParticipantsChanged, this.participants);
        this.client.emit(GroupCallEventHandlerEvent.Participants, this.participants, this);
    }

    private removeParticipant(member: RoomMember) {
        const index = this.participants.findIndex((m) => m.userId === member.userId);

        if (index === -1) {
            return;
        }

        this.participants.splice(index, 1);

        this.emit(GroupCallEvent.ParticipantsChanged, this.participants);
        this.client.emit(GroupCallEventHandlerEvent.Participants, this.participants, this);
    }
}<|MERGE_RESOLUTION|>--- conflicted
+++ resolved
@@ -182,14 +182,7 @@
     private reEmitter: ReEmitter;
     private transmitTimer: ReturnType<typeof setTimeout> | null = null;
     private memberStateExpirationTimers: Map<string, ReturnType<typeof setTimeout>> = new Map();
-<<<<<<< HEAD
-    private resendMemberStateTimer: ReturnType<typeof setTimeout> | null = null;
-    private sfu: ISfuInfo | null = null;
-=======
     private resendMemberStateTimer: ReturnType<typeof setInterval> | null = null;
-    private initWithAudioMuted = false;
-    private initWithVideoMuted = false;
->>>>>>> 450ff00c
 
     constructor(
         private client: MatrixClient,
@@ -565,11 +558,8 @@
             }
         }
 
-<<<<<<< HEAD
         this.emit(GroupCallEvent.LocalMuteStateChanged, muted, this.isLocalVideoMuted());
         this.sendMemberStateEvent();
-=======
->>>>>>> 450ff00c
         return true;
     }
 
@@ -816,14 +806,12 @@
     }
 
     public onMemberStateChanged = async (event: MatrixEvent) => {
-<<<<<<< HEAD
         if (this.sfu) return;
-=======
+
         // If we haven't entered the call yet, we don't care
         if (this.state !== GroupCallState.Entered) {
             return;
         }
->>>>>>> 450ff00c
 
         // The member events may be received for another room, which we will ignore.
         if (event.getRoomId() !== this.room.roomId) return;
@@ -946,7 +934,6 @@
             );
         } catch (e) {
             logger.warn(`Failed to place call to ${member.userId}!`, e);
-<<<<<<< HEAD
             this.emit(
                 GroupCallEvent.Error,
                 new GroupCallError(
@@ -954,20 +941,7 @@
                     `Failed to place call to ${member.userId}.`,
                 ),
             );
-=======
-            if (e.code === GroupCallErrorCode.UnknownDevice) {
-                this.emit(GroupCallEvent.Error, e);
-            } else {
-                this.emit(
-                    GroupCallEvent.Error,
-                    new GroupCallError(
-                        GroupCallErrorCode.PlaceCallFailed,
-                        `Failed to place call to ${member.userId}.`,
-                    ),
-                );
-            }
             this.removeCall(newCall, CallErrorCode.SignallingFailed);
->>>>>>> 450ff00c
             return;
         }
 
