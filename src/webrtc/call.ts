--- conflicted
+++ resolved
@@ -592,17 +592,6 @@
         if (existingFeed) {
             existingFeed.setNewStream(stream);
         } else {
-<<<<<<< HEAD
-            this.pushLocalFeed(new CallFeed({
-                client: this.client,
-                roomId: this.roomId,
-                audioMuted: stream.getAudioTracks().length === 0,
-                videoMuted: stream.getVideoTracks().length === 0,
-                userId,
-                stream,
-                purpose,
-            }));
-=======
             this.pushLocalFeed(
                 new CallFeed({
                     client: this.client,
@@ -615,7 +604,6 @@
                 }),
                 addToPeerConnection,
             );
->>>>>>> 067ac622
             this.emit(CallEvent.FeedsChanged, this.feeds);
         }
     }
@@ -639,11 +627,7 @@
                     `Adding track (` +
                     `id="${track.id}", ` +
                     `kind="${track.kind}", ` +
-<<<<<<< HEAD
-                    `streamId="${callFeed.stream}", ` +
-=======
                     `streamId="${callFeed.stream.id}", ` +
->>>>>>> 067ac622
                     `streamPurpose="${callFeed.purpose}"` +
                     `) to peer connection`,
                 );
@@ -652,15 +636,9 @@
         }
 
         logger.info(
-<<<<<<< HEAD
             `Pushed local stream `+
             `(id="${callFeed.stream.id}", `+
             `active="${callFeed.stream.active}", `+
-=======
-            `Pushed local stream ` +
-            `(id="${callFeed.stream.id}", ` +
-            `active="${callFeed.stream.active}", ` +
->>>>>>> 067ac622
             `purpose="${callFeed.purpose}")`,
         );
 
@@ -904,11 +882,7 @@
             newCall.waitForLocalAVStream = true;
         } else if ([CallState.CreateOffer, CallState.InviteSent].includes(this.state)) {
             logger.debug("Handing local stream to new call");
-<<<<<<< HEAD
             newCall.gotCallFeedsForAnswer(this.getLocalFeeds().map((feed) => feed.clone()));
-=======
-            newCall.gotCallFeedsForAnswer(this.getLocalFeeds());
->>>>>>> 067ac622
         }
         this.successor = newCall;
         this.emit(CallEvent.Replaced, newCall);
@@ -1297,11 +1271,7 @@
         setTracksEnabled(this.localUsermediaStream.getVideoTracks(), !vidShouldBeMuted);
     }
 
-<<<<<<< HEAD
     private gotCallFeedsForInvite(callFeeds: CallFeed[], requestScreenshareFeed = false): void {
-=======
-    private gotCallFeedsForInvite(callFeeds: CallFeed[]): void {
->>>>>>> 067ac622
         if (this.successor) {
             this.successor.gotCallFeedsForAnswer(callFeeds);
             return;
@@ -1315,15 +1285,12 @@
             this.pushLocalFeed(feed);
         }
 
-<<<<<<< HEAD
         if (requestScreenshareFeed) {
             this.peerConn.addTransceiver("video", {
                 direction: "recvonly",
             });
         }
 
-=======
->>>>>>> 067ac622
         this.setState(CallState.CreateOffer);
 
         logger.debug("gotUserMediaForInvite");
@@ -2212,11 +2179,7 @@
      * @throws if you have not specified a listener for 'error' events.
      * @throws if have passed audio=false.
      */
-<<<<<<< HEAD
     public async placeCallWithCallFeeds(callFeeds: CallFeed[], requestScreenshareFeed = false): Promise<void> {
-=======
-    public async placeCallWithCallFeeds(callFeeds: CallFeed[]): Promise<void> {
->>>>>>> 067ac622
         this.checkForErrorListener();
         this.direction = CallDirection.Outbound;
 
@@ -2233,11 +2196,7 @@
         // create the peer connection now so it can be gathering candidates while we get user
         // media (assuming a candidate pool size is configured)
         this.peerConn = this.createPeerConnection();
-<<<<<<< HEAD
         this.gotCallFeedsForInvite(callFeeds, requestScreenshareFeed);
-=======
-        this.gotCallFeedsForInvite(callFeeds);
->>>>>>> 067ac622
     }
 
     private createPeerConnection(): RTCPeerConnection {
