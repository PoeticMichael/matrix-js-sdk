--- conflicted
+++ resolved
@@ -2619,16 +2619,12 @@
             });
 
             const userId = this.invitee || this.getOpponentMember()!.userId;
-<<<<<<< HEAD
             if (this.client.getUseE2eForGroupCall() && !this.isFocus) {
-=======
-            if (this.client.getUseE2eForGroupCall()) {
                 if (!this.opponentDeviceInfo) {
                     logger.warn(`Call ${this.callId} sendVoipEvent() failed: we do not have opponentDeviceInfo`);
                     return;
                 }
 
->>>>>>> c9bc20aa
                 await this.client.encryptAndSendToDevices(
                     [
                         {
