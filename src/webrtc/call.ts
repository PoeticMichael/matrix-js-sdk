--- conflicted
+++ resolved
@@ -624,25 +624,11 @@
             }
 
             // We use transceivers here because we need to send the actual
-<<<<<<< HEAD
-            // trackIds which the focus will see which will probably differ from
-            // the local trackIds on MediaStreams
-            const tracks = Array.from(this.transceivers.values()).reduce((tracks, transceiver) => {
-                if (!transceiver.sender.track) return tracks;
-
-                // XXX: We only use double equals because MediaDescription::mid is in fact a number
-                const trackId = sdp?.media?.find((m) => m.mid == transceiver.mid)?.msid?.split(" ")?.[1];
-                if (trackId) {
-                    tracks[trackId] = {
-                        kind: transceiver.sender.track?.kind,
-                        width: transceiver.sender.track.getSettings().width,
-                        height: transceiver.sender.track.getSettings().height,
-                    };
-=======
             // trackIds and streamIds which the focus will see which will
             // probably differ from the local trackIds and streamIds
             let streamId = localFeed.sdpMetadataStreamId;
             const tracks = Array.from(this.transceivers.entries()).reduce((tracks, [transceiverKey, transceiver]) => {
+                if (!transceiver.sender.track) return tracks;
                 if (
                     ![
                         getTransceiverKey(localFeed.purpose, "audio"),
@@ -658,18 +644,17 @@
                     streamId = msid?.[0];
                 }
                 if (msid?.[1]) {
-                    tracks[msid?.[1]] = {};
->>>>>>> 831423a4
+                    tracks[msid[1]] = {
+                        kind: transceiver.sender.track?.kind,
+                        width: transceiver.sender.track.getSettings().width,
+                        height: transceiver.sender.track.getSettings().height,
+                    };
                 }
                 return tracks;
             }, {} as SDPStreamMetadataTracks);
             if (!Object.keys(tracks).length) continue;
 
-<<<<<<< HEAD
-            metadata[localFeed.sdpMetadataStreamId] = {
-=======
             metadata[streamId] = {
->>>>>>> 831423a4
                 // FIXME: This allows for impersonation - the focus should be
                 // handling these
                 user_id: this.client.getUserId()!,
@@ -721,7 +706,6 @@
             return;
         }
 
-<<<<<<< HEAD
         const feed = new CallFeed({
             client: this.client,
             call: this,
@@ -735,21 +719,6 @@
         });
         feed.addListener(CallFeedEvent.SizeChanged, this.onCallFeedSizeChanged);
         this.feeds.push(feed);
-=======
-        this.feeds.push(
-            new CallFeed({
-                client: this.client,
-                call: this,
-                roomId: this.roomId,
-                userId,
-                deviceId,
-                stream,
-                purpose,
-                audioMuted,
-                videoMuted,
-            }),
-        );
->>>>>>> 831423a4
 
         this.emit(CallEvent.FeedsChanged, this.feeds);
 
@@ -2128,7 +2097,6 @@
         } as FocusTrackSubscriptionEvent);
     }
 
-<<<<<<< HEAD
     private onCallFeedSizeChanged = async (feed: CallFeed, width: number, height: number): Promise<void> => {
         const trackId = Object.entries(this.remoteSDPStreamMetadata![feed.stream.id].tracks).find(
             ([_, info]) => info.kind === "video",
@@ -2147,8 +2115,6 @@
         } as FocusTrackSubscriptionEvent);
     };
 
-=======
->>>>>>> 831423a4
     public updateRemoteSDPStreamMetadata(metadata: SDPStreamMetadata): void {
         if (!metadata) return;
         this.remoteSDPStreamMetadata = utils.recursivelyAssign(this.remoteSDPStreamMetadata || {}, metadata, true);
