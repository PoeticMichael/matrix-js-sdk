/*
Copyright 2020 The Matrix.org Foundation C.I.C.

Licensed under the Apache License, Version 2.0 (the "License");
you may not use this file except in compliance with the License.
You may obtain a copy of the License at

    http://www.apache.org/licenses/LICENSE-2.0

Unless required by applicable law or agreed to in writing, software
distributed under the License is distributed on an "AS IS" BASIS,
WITHOUT WARRANTIES OR CONDITIONS OF ANY KIND, either express or implied.
See the License for the specific language governing permissions and
limitations under the License.
*/

import { MatrixEvent, MatrixEventEvent } from '../models/event';
import { logger } from '../logger';
import { CallDirection, CallErrorCode, CallState, createNewMatrixCall, MatrixCall } from './call';
import { EventType } from '../@types/event';
import { ClientEvent, MatrixClient } from '../client';
import { MCallAnswer, MCallHangupReject } from "./callEventTypes";
<<<<<<< HEAD
import { GroupCallError, GroupCallErrorCode, GroupCallEvent } from './groupCall';
=======
import { SyncState } from "../sync";
import { RoomEvent } from "../models/room";
>>>>>>> 706b4d60

// Don't ring unless we'd be ringing for at least 3 seconds: the user needs some
// time to press the 'accept' button
const RING_GRACE_PERIOD = 3000;

export enum CallEventHandlerEvent {
    Incoming = "Call.incoming",
}

export type CallEventHandlerEventHandlerMap = {
    [CallEventHandlerEvent.Incoming]: (call: MatrixCall) => void;
};

export class CallEventHandler {
    client: MatrixClient;
    calls: Map<string, MatrixCall>;
    callEventBuffer: MatrixEvent[];
    candidateEventsByCall: Map<string, Array<MatrixEvent>>;
    nextSeqByCall: Map<string, number> = new Map();
    toDeviceEventBuffers: Map<string, Array<MatrixEvent>> = new Map();

    private eventBufferPromiseChain?: Promise<void>;

    constructor(client: MatrixClient) {
        this.client = client;
        this.calls = new Map<string, MatrixCall>();
        // The sync code always emits one event at a time, so it will patiently
        // wait for us to finish processing a call invite before delivering the
        // next event, even if that next event is a hangup. We therefore accumulate
        // all our call events and then process them on the 'sync' event, ie.
        // each time a sync has completed. This way, we can avoid emitting incoming
        // call events if we get both the invite and answer/hangup in the same sync.
        // This happens quite often, eg. replaying sync from storage, catchup sync
        // after loading and after we've been offline for a bit.
        this.callEventBuffer = [];
        this.candidateEventsByCall = new Map<string, Array<MatrixEvent>>();
    }

    public start() {
<<<<<<< HEAD
        this.client.on("sync", this.onSync);
        this.client.on("Room.timeline", this.onRoomTimeline);
        this.client.on("toDeviceEvent", this.onToDeviceEvent);
    }

    public stop() {
        this.client.removeListener("sync", this.onSync);
        this.client.removeListener("Room.timeline", this.onRoomTimeline);
        this.client.removeListener("toDeviceEvent", this.onToDeviceEvent);
    }

    private onSync = (): void => {
        // Process the current event buffer and start queuing into a new one.
        const currentEventBuffer = this.callEventBuffer;
        this.callEventBuffer = [];

        // Ensure correct ordering by only processing this queue after the previous one has finished processing
        if (this.eventBufferPromiseChain) {
            this.eventBufferPromiseChain =
                this.eventBufferPromiseChain.then(() => this.evaluateEventBuffer(currentEventBuffer));
        } else {
            this.eventBufferPromiseChain = this.evaluateEventBuffer(currentEventBuffer);
=======
        this.client.on(ClientEvent.Sync, this.evaluateEventBuffer);
        this.client.on(RoomEvent.Timeline, this.onRoomTimeline);
    }

    public stop() {
        this.client.removeListener(ClientEvent.Sync, this.evaluateEventBuffer);
        this.client.removeListener(RoomEvent.Timeline, this.onRoomTimeline);
    }

    private evaluateEventBuffer = async () => {
        if (this.client.getSyncState() === SyncState.Syncing) {
            await Promise.all(this.callEventBuffer.map(event => {
                this.client.decryptEventIfNeeded(event);
            }));

            const ignoreCallIds = new Set<String>();
            // inspect the buffer and mark all calls which have been answered
            // or hung up before passing them to the call event handler.
            for (const ev of this.callEventBuffer) {
                if (ev.getType() === EventType.CallAnswer ||
                        ev.getType() === EventType.CallHangup) {
                    ignoreCallIds.add(ev.getContent().call_id);
                }
            }
            // now loop through the buffer chronologically and inject them
            for (const e of this.callEventBuffer) {
                if (
                    e.getType() === EventType.CallInvite &&
                    ignoreCallIds.has(e.getContent().call_id)
                ) {
                    // This call has previously been answered or hung up: ignore it
                    continue;
                }
                try {
                    await this.handleCallEvent(e);
                } catch (e) {
                    logger.error("Caught exception handling call event", e);
                }
            }
            this.callEventBuffer = [];
>>>>>>> 706b4d60
        }
    };

    private onRoomTimeline = (event: MatrixEvent) => {
        this.callEventBuffer.push(event);
    };

    private onToDeviceEvent = (event: MatrixEvent): void => {
        const content = event.getContent();

        if (!content.call_id) {
            this.callEventBuffer.push(event);
            return;
        }

<<<<<<< HEAD
        if (!this.nextSeqByCall.has(content.call_id)) {
            this.nextSeqByCall.set(content.call_id, 0);
        }
=======
        if (event.isBeingDecrypted() || event.isDecryptionFailure()) {
            // add an event listener for once the event is decrypted.
            event.once(MatrixEventEvent.Decrypted, async () => {
                if (!this.eventIsACall(event)) return;
>>>>>>> 706b4d60

        if (content.seq === undefined) {
            this.callEventBuffer.push(event);
            return;
        }

        const nextSeq = this.nextSeqByCall.get(content.call_id) || 0;

        if (content.seq !== nextSeq) {
            if (!this.toDeviceEventBuffers.has(content.call_id)) {
                this.toDeviceEventBuffers.set(content.call_id, []);
            }

            const buffer = this.toDeviceEventBuffers.get(content.call_id);
            const index = buffer.findIndex((e) => e.getContent().seq > content.seq);

            if (index === -1) {
                buffer.push(event);
            } else {
                buffer.splice(index, 0, event);
            }
        } else {
            const callId = content.call_id;
            this.callEventBuffer.push(event);
            this.nextSeqByCall.set(callId, content.seq + 1);

            const buffer = this.toDeviceEventBuffers.get(callId);

            let nextEvent = buffer && buffer.shift();

            while (nextEvent && nextEvent.getContent().seq === this.nextSeqByCall.get(callId)) {
                this.callEventBuffer.push(nextEvent);
                this.nextSeqByCall.set(callId, nextEvent.getContent().seq + 1);
                nextEvent = buffer.shift();
            }
        }
    };

    private async evaluateEventBuffer(eventBuffer: MatrixEvent[]) {
        await Promise.all(eventBuffer.map((event) => this.client.decryptEventIfNeeded(event)));

        const callEvents = eventBuffer.filter((event) => {
            const eventType = event.getType();
            return eventType.startsWith("m.call.") || eventType.startsWith("org.matrix.call.");
        });

        const ignoreCallIds = new Set<String>();

        // inspect the buffer and mark all calls which have been answered
        // or hung up before passing them to the call event handler.
        for (const event of callEvents) {
            const eventType = event.getType();

            if (eventType=== EventType.CallAnswer || eventType === EventType.CallHangup) {
                ignoreCallIds.add(event.getContent().call_id);
            }
        }

        // Process call events in the order that they were received
        for (const event of callEvents) {
            const eventType = event.getType();
            const callId = event.getContent().call_id;

            if (eventType === EventType.CallInvite && ignoreCallIds.has(callId)) {
                // This call has previously been answered or hung up: ignore it
                continue;
            }

            try {
                await this.handleCallEvent(event);
            } catch (e) {
                logger.error("Caught exception handling call event", e);
            }
        }
    }

    private async handleCallEvent(event: MatrixEvent) {
        this.client.emit("received_voip_event", event);

        const content = event.getContent();
        const callRoomId = (
            event.getRoomId() ||
            this.client.groupCallEventHandler.getGroupCallById(content.conf_id)?.room?.roomId
        );
        const groupCallId = content.conf_id;
        const type = event.getType() as EventType;
        const senderId = event.getSender();
        const weSentTheEvent = senderId === this.client.credentials.userId;
        let call = content.call_id ? this.calls.get(content.call_id) : undefined;
        //console.info("RECV %s content=%s", type, JSON.stringify(content));

        let opponentDeviceId: string | undefined;

        if (groupCallId) {
            const groupCall = this.client.groupCallEventHandler.getGroupCallById(groupCallId);

            if (!groupCall) {
                logger.warn(`Cannot find a group call ${groupCallId} for event ${type}. Ignoring event.`);
                return;
            }

            opponentDeviceId = content.device_id;

            if (!opponentDeviceId) {
                logger.warn(`Cannot find a device id for ${senderId}. Ignoring event.`);
                groupCall.emit(
                    GroupCallEvent.Error,
                    new GroupCallError(
                        GroupCallErrorCode.UnknownDevice,
                        `Incoming Call: No opponent device found for ${senderId}, ignoring.`,
                    ),
                );
                return;
            }

            if (content.dest_session_id !== this.client.getSessionId()) {
                logger.warn("Call event does not match current session id, ignoring.");
                return;
            }
        }

        if (!callRoomId) return;

        if (type === EventType.CallInvite) {
            // ignore invites you send
            if (weSentTheEvent) return;
            // expired call
            if (event.getLocalAge() > content.lifetime - RING_GRACE_PERIOD) return;
            // stale/old invite event
            if (call && call.state === CallState.Ended) return;

            if (call) {
                logger.log(
                    `WARN: Already have a MatrixCall with id ${content.call_id} but got an ` +
                    `invite. Clobbering.`,
                );
            }

            if (content.invitee && content.invitee !== this.client.getUserId()) {
                return; // This invite was meant for another user in the room
            }

            const timeUntilTurnCresExpire = this.client.getTurnServersExpiry() - Date.now();
            logger.info("Current turn creds expire in " + timeUntilTurnCresExpire + " ms");
            call = createNewMatrixCall(
                this.client,
                callRoomId,
                {
                    forceTURN: this.client.forceTURN, opponentDeviceId,
                    groupCallId,
                    opponentSessionId: content.sender_session_id,
                },
            );
            if (!call) {
                logger.log(
                    "Incoming call ID " + content.call_id + " but this client " +
                    "doesn't support WebRTC",
                );
                // don't hang up the call: there could be other clients
                // connected that do support WebRTC and declining the
                // the call on their behalf would be really annoying.
                return;
            }

            call.callId = content.call_id;
            await call.initWithInvite(event);
            this.calls.set(call.callId, call);

            // if we stashed candidate events for that call ID, play them back now
            if (this.candidateEventsByCall.get(call.callId)) {
                for (const ev of this.candidateEventsByCall.get(call.callId)) {
                    call.onRemoteIceCandidatesReceived(ev);
                }
            }

            // Were we trying to call that user (room)?
            let existingCall;
            for (const thisCall of this.calls.values()) {
                const isCalling = [CallState.WaitLocalMedia, CallState.CreateOffer, CallState.InviteSent].includes(
                    thisCall.state,
                );

                if (
                    call.roomId === thisCall.roomId &&
                    thisCall.direction === CallDirection.Outbound &&
                    call.getOpponentMember().userId === thisCall.invitee &&
                    isCalling
                ) {
                    existingCall = thisCall;
                    break;
                }
            }

            if (existingCall) {
                if (existingCall.callId > call.callId) {
                    logger.log(
                        "Glare detected: answering incoming call " + call.callId +
                        " and canceling outgoing call " + existingCall.callId,
                    );
                    existingCall.replacedBy(call);
                } else {
                    logger.log(
                        "Glare detected: rejecting incoming call " + call.callId +
                        " and keeping outgoing call " + existingCall.callId,
                    );
                    call.hangup(CallErrorCode.Replaced, true);
                }
            } else {
                this.client.emit(CallEventHandlerEvent.Incoming, call);
            }
            return;
        } else if (type === EventType.CallCandidates) {
            if (weSentTheEvent) return;

            if (!call) {
                // store the candidates; we may get a call eventually.
                if (!this.candidateEventsByCall.has(content.call_id)) {
                    this.candidateEventsByCall.set(content.call_id, []);
                }
                this.candidateEventsByCall.get(content.call_id).push(event);
            } else {
                call.onRemoteIceCandidatesReceived(event);
            }
            return;
        } else if ([EventType.CallHangup, EventType.CallReject].includes(type)) {
            // Note that we also observe our own hangups here so we can see
            // if we've already rejected a call that would otherwise be valid
            if (!call) {
                // if not live, store the fact that the call has ended because
                // we're probably getting events backwards so
                // the hangup will come before the invite
                call = createNewMatrixCall(
                    this.client,
                    callRoomId,
                    {
                        opponentDeviceId,
                        opponentSessionId: content.sender_session_id,
                    },
                );
                if (call) {
                    call.callId = content.call_id;
                    call.initWithHangup(event);
                    this.calls.set(content.call_id, call);
                }
            } else {
                if (call.state !== CallState.Ended) {
                    if (type === EventType.CallHangup) {
                        call.onHangupReceived(content as MCallHangupReject);
                    } else {
                        call.onRejectReceived(content as MCallHangupReject);
                    }

                    // @ts-expect-error typescript thinks the state can't be 'ended' because we're
                    // inside the if block where it wasn't, but it could have changed because
                    // on[Hangup|Reject]Received are side-effecty.
                    if (call.state === CallState.Ended) this.calls.delete(content.call_id);
                }
            }
            return;
        }

        // The following events need a call and a peer connection
        if (!call || !call.hasPeerConnection) {
            logger.warn("Discarding an event, we don't have a call/peerConn", type);
            return;
        }
        // Ignore remote echo
        if (event.getContent().party_id === call.ourPartyId) return;

        switch (type) {
            case EventType.CallAnswer:
                if (weSentTheEvent) {
                    if (call.state === CallState.Ringing) {
                        call.onAnsweredElsewhere(content as MCallAnswer);
                    }
                } else {
                    call.onAnswerReceived(event);
                }
                break;
            case EventType.CallSelectAnswer:
                call.onSelectAnswerReceived(event);
                break;

            case EventType.CallNegotiate:
                call.onNegotiateReceived(event);
                break;

            case EventType.CallAssertedIdentity:
            case EventType.CallAssertedIdentityPrefix:
                call.onAssertedIdentityReceived(event);
                break;

            case EventType.CallSDPStreamMetadataChanged:
            case EventType.CallSDPStreamMetadataChangedPrefix:
                call.onSDPStreamMetadataChangedReceived(event);
                break;
        }
    }
}<|MERGE_RESOLUTION|>--- conflicted
+++ resolved
@@ -20,12 +20,8 @@
 import { EventType } from '../@types/event';
 import { ClientEvent, MatrixClient } from '../client';
 import { MCallAnswer, MCallHangupReject } from "./callEventTypes";
-<<<<<<< HEAD
 import { GroupCallError, GroupCallErrorCode, GroupCallEvent } from './groupCall';
-=======
-import { SyncState } from "../sync";
 import { RoomEvent } from "../models/room";
->>>>>>> 706b4d60
 
 // Don't ring unless we'd be ringing for at least 3 seconds: the user needs some
 // time to press the 'accept' button
@@ -65,16 +61,15 @@
     }
 
     public start() {
-<<<<<<< HEAD
-        this.client.on("sync", this.onSync);
-        this.client.on("Room.timeline", this.onRoomTimeline);
-        this.client.on("toDeviceEvent", this.onToDeviceEvent);
+        this.client.on(ClientEvent.Sync, this.onSync);
+        this.client.on(RoomEvent.Timeline, this.onRoomTimeline);
+        this.client.on(ClientEvent.ToDeviceEvent, this.onToDeviceEvent);
     }
 
     public stop() {
-        this.client.removeListener("sync", this.onSync);
-        this.client.removeListener("Room.timeline", this.onRoomTimeline);
-        this.client.removeListener("toDeviceEvent", this.onToDeviceEvent);
+        this.client.removeListener(ClientEvent.Sync, this.onSync);
+        this.client.removeListener(RoomEvent.Timeline, this.onRoomTimeline);
+        this.client.removeListener(ClientEvent.ToDeviceEvent, this.onToDeviceEvent);
     }
 
     private onSync = (): void => {
@@ -88,50 +83,46 @@
                 this.eventBufferPromiseChain.then(() => this.evaluateEventBuffer(currentEventBuffer));
         } else {
             this.eventBufferPromiseChain = this.evaluateEventBuffer(currentEventBuffer);
-=======
-        this.client.on(ClientEvent.Sync, this.evaluateEventBuffer);
-        this.client.on(RoomEvent.Timeline, this.onRoomTimeline);
-    }
-
-    public stop() {
-        this.client.removeListener(ClientEvent.Sync, this.evaluateEventBuffer);
-        this.client.removeListener(RoomEvent.Timeline, this.onRoomTimeline);
-    }
-
-    private evaluateEventBuffer = async () => {
-        if (this.client.getSyncState() === SyncState.Syncing) {
-            await Promise.all(this.callEventBuffer.map(event => {
-                this.client.decryptEventIfNeeded(event);
-            }));
-
-            const ignoreCallIds = new Set<String>();
-            // inspect the buffer and mark all calls which have been answered
-            // or hung up before passing them to the call event handler.
-            for (const ev of this.callEventBuffer) {
-                if (ev.getType() === EventType.CallAnswer ||
-                        ev.getType() === EventType.CallHangup) {
-                    ignoreCallIds.add(ev.getContent().call_id);
-                }
-            }
-            // now loop through the buffer chronologically and inject them
-            for (const e of this.callEventBuffer) {
-                if (
-                    e.getType() === EventType.CallInvite &&
-                    ignoreCallIds.has(e.getContent().call_id)
-                ) {
-                    // This call has previously been answered or hung up: ignore it
-                    continue;
-                }
-                try {
-                    await this.handleCallEvent(e);
-                } catch (e) {
-                    logger.error("Caught exception handling call event", e);
-                }
-            }
-            this.callEventBuffer = [];
->>>>>>> 706b4d60
         }
     };
+
+    private async evaluateEventBuffer(eventBuffer: MatrixEvent[]) {
+        await Promise.all(eventBuffer.map((event) => this.client.decryptEventIfNeeded(event)));
+
+        const callEvents = eventBuffer.filter((event) => {
+            const eventType = event.getType();
+            return eventType.startsWith("m.call.") || eventType.startsWith("org.matrix.call.");
+        });
+
+        const ignoreCallIds = new Set<String>();
+
+        // inspect the buffer and mark all calls which have been answered
+        // or hung up before passing them to the call event handler.
+        for (const event of callEvents) {
+            const eventType = event.getType();
+
+            if (eventType=== EventType.CallAnswer || eventType === EventType.CallHangup) {
+                ignoreCallIds.add(event.getContent().call_id);
+            }
+        }
+
+        // Process call events in the order that they were received
+        for (const event of callEvents) {
+            const eventType = event.getType();
+            const callId = event.getContent().call_id;
+
+            if (eventType === EventType.CallInvite && ignoreCallIds.has(callId)) {
+                // This call has previously been answered or hung up: ignore it
+                continue;
+            }
+
+            try {
+                await this.handleCallEvent(event);
+            } catch (e) {
+                logger.error("Caught exception handling call event", e);
+            }
+        }
+    }
 
     private onRoomTimeline = (event: MatrixEvent) => {
         this.callEventBuffer.push(event);
@@ -145,16 +136,16 @@
             return;
         }
 
-<<<<<<< HEAD
         if (!this.nextSeqByCall.has(content.call_id)) {
             this.nextSeqByCall.set(content.call_id, 0);
         }
-=======
+
         if (event.isBeingDecrypted() || event.isDecryptionFailure()) {
             // add an event listener for once the event is decrypted.
             event.once(MatrixEventEvent.Decrypted, async () => {
                 if (!this.eventIsACall(event)) return;
->>>>>>> 706b4d60
+            });
+        }
 
         if (content.seq === undefined) {
             this.callEventBuffer.push(event);
@@ -193,46 +184,17 @@
         }
     };
 
-    private async evaluateEventBuffer(eventBuffer: MatrixEvent[]) {
-        await Promise.all(eventBuffer.map((event) => this.client.decryptEventIfNeeded(event)));
-
-        const callEvents = eventBuffer.filter((event) => {
-            const eventType = event.getType();
-            return eventType.startsWith("m.call.") || eventType.startsWith("org.matrix.call.");
-        });
-
-        const ignoreCallIds = new Set<String>();
-
-        // inspect the buffer and mark all calls which have been answered
-        // or hung up before passing them to the call event handler.
-        for (const event of callEvents) {
-            const eventType = event.getType();
-
-            if (eventType=== EventType.CallAnswer || eventType === EventType.CallHangup) {
-                ignoreCallIds.add(event.getContent().call_id);
-            }
-        }
-
-        // Process call events in the order that they were received
-        for (const event of callEvents) {
-            const eventType = event.getType();
-            const callId = event.getContent().call_id;
-
-            if (eventType === EventType.CallInvite && ignoreCallIds.has(callId)) {
-                // This call has previously been answered or hung up: ignore it
-                continue;
-            }
-
-            try {
-                await this.handleCallEvent(event);
-            } catch (e) {
-                logger.error("Caught exception handling call event", e);
-            }
-        }
+    private eventIsACall(event: MatrixEvent): boolean {
+        const type = event.getType();
+        /**
+         * Unstable prefixes:
+         *   - org.matrix.call. : MSC3086 https://github.com/matrix-org/matrix-doc/pull/3086
+         */
+        return type.startsWith("m.call.") || type.startsWith("org.matrix.call.");
     }
 
     private async handleCallEvent(event: MatrixEvent) {
-        this.client.emit("received_voip_event", event);
+        this.client.emit(ClientEvent.ReceivedVoipEvent, event);
 
         const content = event.getContent();
         const callRoomId = (
