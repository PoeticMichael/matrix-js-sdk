// allow non-camelcase as these are events type that go onto the wire
/* eslint-disable camelcase */

// TODO: Change to "sdp_stream_metadata" when MSC3077 is merged
export const SDPStreamMetadataKey = "org.matrix.msc3077.sdp_stream_metadata";

export enum SDPStreamMetadataPurpose {
    Usermedia = "m.usermedia",
    Screenshare = "m.screenshare",
}

export interface SDPStreamMetadataObject {
    purpose: SDPStreamMetadataPurpose;
    audio_muted: boolean;
    video_muted: boolean;
}

export interface SDPStreamMetadata {
    [key: string]: SDPStreamMetadataObject;
}

interface CallOfferAnswer {
    type: string;
    sdp: string;
}

export interface CallCapabilities {
    'm.call.transferee': boolean;
    'm.call.dtmf': boolean;
}

export interface CallReplacesTarget {
    id: string;
    display_name: string;
    avatar_url: string;
}

export interface MCallAnswer {
    answer: CallOfferAnswer;
    capabilities: CallCapabilities;
    [SDPStreamMetadataKey]: SDPStreamMetadata;
}

export interface MCallOfferNegotiate {
    offer: CallOfferAnswer;
    description: CallOfferAnswer;
    lifetime: number;
    capabilities: CallCapabilities;
<<<<<<< HEAD
    invitee?: string;
=======
    [SDPStreamMetadataKey]: SDPStreamMetadata;
>>>>>>> 946dcd03
}

export interface MCallSDPStreamMetadataChanged {
    [SDPStreamMetadataKey]: SDPStreamMetadata;
}

export interface MCallReplacesEvent {
    replacement_id: string;
    target_user: CallReplacesTarget;
    create_call: string;
    await_call: string;
    target_room: string;
}
/* eslint-enable camelcase */<|MERGE_RESOLUTION|>--- conflicted
+++ resolved
@@ -46,11 +46,8 @@
     description: CallOfferAnswer;
     lifetime: number;
     capabilities: CallCapabilities;
-<<<<<<< HEAD
     invitee?: string;
-=======
     [SDPStreamMetadataKey]: SDPStreamMetadata;
->>>>>>> 946dcd03
 }
 
 export interface MCallSDPStreamMetadataChanged {
