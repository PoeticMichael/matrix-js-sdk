--- conflicted
+++ resolved
@@ -133,14 +133,10 @@
     IRoomDirectoryOptions,
     ISearchOpts,
     ISendEventResponse,
-<<<<<<< HEAD
-    IUploadOpts,
     INotificationsResponse,
     IFilterResponse,
     ITagsResponse,
     IStatusResponse,
-=======
->>>>>>> c81d7593
 } from "./@types/requests";
 import {
     EventType,
