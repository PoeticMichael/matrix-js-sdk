--- conflicted
+++ resolved
@@ -29,11 +29,8 @@
     EventType,
     MsgType,
     RelationType,
-<<<<<<< HEAD
     IThreadBundledRelation,
-=======
     EVENT_VISIBILITY_CHANGE_TYPE,
->>>>>>> a50a6273
 } from "../@types/event";
 import { Crypto, IEventDecryptionResult } from "../crypto";
 import { deepSortedObjectEntries } from "../utils";
