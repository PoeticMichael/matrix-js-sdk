--- conflicted
+++ resolved
@@ -319,15 +319,9 @@
     public screensharingStreams: MockMediaStream[] = [];
 
     getUserMediaStream(audio: boolean, video: boolean) {
-<<<<<<< HEAD
-        const tracks = [];
+        const tracks: MockMediaStreamTrack[] = [];
         if (audio) tracks.push(new MockMediaStreamTrack("usermedia_audio_track", "audio"));
         if (video) tracks.push(new MockMediaStreamTrack("usermedia_video_track", "video"));
-=======
-        const tracks: MockMediaStreamTrack[] = [];
-        if (audio) tracks.push(new MockMediaStreamTrack("audio_track", "audio"));
-        if (video) tracks.push(new MockMediaStreamTrack("video_track", "video"));
->>>>>>> 9bdeea0a
 
         const stream = new MockMediaStream(USERMEDIA_STREAM_ID, tracks);
         this.userMediaStreams.push(stream);
