--- conflicted
+++ resolved
@@ -82,11 +82,8 @@
     ToDeviceEvent,
 } from "./olm-utils";
 import { KeyBackupInfo } from "../../../src/crypto-api";
-<<<<<<< HEAD
-import { encodeBase64 } from "../../../src/crypto/olmlib";
-=======
+
 import { encodeBase64 } from "../../../src/base64";
->>>>>>> 6e2ac03f
 
 // The verification flows use javascript timers to set timeouts. We tell jest to use mock timer implementations
 // to ensure that we don't end up with dangling timeouts.
@@ -1264,7 +1261,6 @@
 
             const requestId = await requestPromises.get("m.megolm_backup.v1");
 
-<<<<<<< HEAD
             const keyBackupIsCached = new Promise<void>((resolve) => {
                 aliceClient.on(CryptoEvent.KeyBackupPrivateKeyCached, () => {
                     resolve();
@@ -1291,27 +1287,15 @@
 
             await keyBackupStatusEnabled;
             await keyBackupIsCached;
-=======
-            await sendBackupGossipAndExpectVersion(requestId!, BACKUP_DECRYPTION_KEY_BASE64, matchingBackupInfo);
-
-            // We are lacking a way to signal that the secret has been received, so we wait a bit..
-            jest.useRealTimers();
-            await new Promise((resolve) => {
-                setTimeout(resolve, 500);
-            });
-            jest.useFakeTimers();
->>>>>>> 6e2ac03f
 
             // the backup secret should be cached
             const cachedKey = await aliceClient.getCrypto()!.getSessionBackupPrivateKey();
             expect(cachedKey).toBeTruthy();
             expect(encodeBase64(cachedKey!)).toEqual(BACKUP_DECRYPTION_KEY_BASE64);
-<<<<<<< HEAD
 
             // An auto import should have been triggered
             await autoImportFinished;
-=======
->>>>>>> 6e2ac03f
+
         });
 
         newBackendOnly("Should not accept the backup decryption key gossip if private key do not match", async () => {
@@ -1321,7 +1305,6 @@
 
             const requestId = await requestPromises.get("m.megolm_backup.v1");
 
-<<<<<<< HEAD
             const keyBackupStatusUpdate = new Promise<void>((resolve) => {
                 aliceClient.on(CryptoEvent.KeyBackupStatus, (enabled) => {
                     resolve();
@@ -1333,16 +1316,6 @@
             await keyBackupStatusUpdate;
             // We are lacking a way to signal that the secret has been received, so we wait a bit..
             await jest.runAllTimersAsync();
-=======
-            await sendBackupGossipAndExpectVersion(requestId!, BACKUP_DECRYPTION_KEY_BASE64, nonMatchingBackupInfo);
-
-            // We are lacking a way to signal that the secret has been received, so we wait a bit..
-            jest.useRealTimers();
-            await new Promise((resolve) => {
-                setTimeout(resolve, 500);
-            });
-            jest.useFakeTimers();
->>>>>>> 6e2ac03f
 
             // the backup secret should not be cached
             const cachedKey = await aliceClient.getCrypto()!.getSessionBackupPrivateKey();
@@ -1359,7 +1332,6 @@
             const infoCopy = Object.assign({}, matchingBackupInfo);
             delete infoCopy.auth_data.signatures;
 
-<<<<<<< HEAD
             const keyBackupStatusUpdate = new Promise<boolean>((resolve) => {
                 aliceClient.on(CryptoEvent.KeyBackupStatus, (enabled) => {
                     resolve(enabled);
@@ -1370,17 +1342,7 @@
 
             const backupStatus = await keyBackupStatusUpdate;
             expect(backupStatus).toBe(false);
-            jest.runAllTimersAsync();
-=======
-            await sendBackupGossipAndExpectVersion(requestId!, BACKUP_DECRYPTION_KEY_BASE64, infoCopy);
-
-            // We are lacking a way to signal that the secret has been received, so we wait a bit..
-            jest.useRealTimers();
-            await new Promise((resolve) => {
-                setTimeout(resolve, 500);
-            });
-            jest.useFakeTimers();
->>>>>>> 6e2ac03f
+            await jest.runAllTimersAsync();
 
             // the backup secret should not be cached
             const cachedKey = await aliceClient.getCrypto()!.getSessionBackupPrivateKey();
@@ -1394,32 +1356,23 @@
 
             const requestId = await requestPromises.get("m.megolm_backup.v1");
 
-<<<<<<< HEAD
+
             const keyBackupStatusUpdate = new Promise<boolean>((resolve) => {
                 aliceClient.on(CryptoEvent.KeyBackupStatus, (enabled) => {
                     resolve(enabled);
                 });
             });
 
-=======
->>>>>>> 6e2ac03f
+
             await sendBackupGossipAndExpectVersion(
                 requestId!,
                 BACKUP_DECRYPTION_KEY_BASE64,
                 unknownAlgorithmBackupInfo,
             );
 
-<<<<<<< HEAD
+
             await keyBackupStatusUpdate;
             await jest.runAllTimersAsync();
-=======
-            // We are lacking a way to signal that the secret has been received, so we wait a bit..
-            jest.useRealTimers();
-            await new Promise((resolve) => {
-                setTimeout(resolve, 500);
-            });
-            jest.useFakeTimers();
->>>>>>> 6e2ac03f
 
             // the backup secret should not be cached
             const cachedKey = await aliceClient.getCrypto()!.getSessionBackupPrivateKey();
@@ -1433,7 +1386,6 @@
 
             const requestId = await requestPromises.get("m.megolm_backup.v1");
 
-<<<<<<< HEAD
             const keyBackupStatusUpdate = new Promise<boolean>((resolve) => {
                 aliceClient.on(CryptoEvent.KeyBackupStatus, (enabled) => {
                     resolve(enabled);
@@ -1445,16 +1397,6 @@
             const backupStatus = await keyBackupStatusUpdate;
             expect(backupStatus).toBe(true);
             jest.runAllTimersAsync();
-=======
-            await sendBackupGossipAndExpectVersion(requestId!, "InvalidSecret", matchingBackupInfo);
-
-            // We are lacking a way to signal that the secret has been received, so we wait a bit..
-            jest.useRealTimers();
-            await new Promise((resolve) => {
-                setTimeout(resolve, 500);
-            });
-            jest.useFakeTimers();
->>>>>>> 6e2ac03f
 
             // the backup secret should not be cached
             const cachedKey = await aliceClient.getCrypto()!.getSessionBackupPrivateKey();
@@ -1496,7 +1438,6 @@
                 );
             });
 
-<<<<<<< HEAD
             const fullBackup = {
                 rooms: {
                     "!ROOM:ID": {
@@ -1508,9 +1449,7 @@
             };
 
             fetchMock.get("express:/_matrix/client/v3/room_keys/keys", fullBackup);
-=======
-            fetchMock.get("express:/_matrix/client/v3/room_keys/keys", CURVE25519_KEY_BACKUP_DATA);
->>>>>>> 6e2ac03f
+
 
             // The dummy device sends the secret
             returnToDeviceMessageFromSync(toDeviceEvent);
@@ -1648,11 +1587,8 @@
         (url: string, opts: RequestInit): MockResponse => {
             const messages = JSON.parse(opts.body as string).messages[TEST_USER_ID];
             // rust crypto broadcasts to all devices, old crypto to a specific device, take the first one
-<<<<<<< HEAD
-            const content = Object.values(messages)[0] as any; //messages[TEST_DEVICE_ID] ? messages[TEST_DEVICE_ID] : messages['*'];
-=======
             const content = Object.values(messages)[0] as any;
->>>>>>> 6e2ac03f
+
             if (content.action == "request") {
                 const name = content.name;
                 const requestId = content.request_id;
@@ -1723,11 +1659,7 @@
     };
 }
 
-<<<<<<< HEAD
-/** build an m.key.verification.ready to-device message originating from the dummy device */
-=======
 /** build an m.key.verification.ready to-device message originating from the given `fromDevice` (default to `TEST_DEVICE_ID` if not provided) */
->>>>>>> 6e2ac03f
 function buildReadyMessage(
     transactionId: string,
     methods: string[],
